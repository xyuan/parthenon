--- conflicted
+++ resolved
@@ -64,13 +64,8 @@
   Real area = 0.0;
   MeshBlock *pmb = pmesh->pblock;
   while (pmb != nullptr) {
-<<<<<<< HEAD
     auto &rc = pmb->real_containers.Get();
-    CellVariable<Real> &v = rc->Get("in_or_out");
-=======
-    Container<Real> &rc = pmb->real_containers.Get();
-    ParArrayND<Real> v = rc.Get("in_or_out").data;
->>>>>>> 2b941f37
+    ParArrayND<Real> v = rc->Get("in_or_out").data;
     // NOTE: the MeshBlock integrated indicator function, divided
     // by r0^2, was stashed in v(0,0,0) in ComputeArea.
     Real block_area = v(0, 0, 0);
