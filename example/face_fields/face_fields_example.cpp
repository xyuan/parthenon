//========================================================================================
// (C) (or copyright) 2020. Triad National Security, LLC. All rights reserved.
//
// This program was produced under U.S. Government contract 89233218CNA000001 for Los
// Alamos National Laboratory (LANL), which is operated by Triad National Security, LLC
// for the U.S. Department of Energy/National Nuclear Security Administration. All rights
// in the program are reserved by Triad National Security, LLC, and the U.S. Department
// of Energy/National Nuclear Security Administration. The Government is granted for
// itself and others acting on its behalf a nonexclusive, paid-up, irrevocable worldwide
// license in this material to reproduce, prepare derivative works, distribute copies to
// the public, perform publicly and display publicly, and to permit others to do so.
//========================================================================================

#include "face_fields_example.hpp"

#include <iostream>
#include <utility>
#include <vector>

#include "parthenon_mpi.hpp"

#include "parthenon_manager.hpp"

namespace parthenon {

Packages_t ParthenonManager::ProcessPackages(std::unique_ptr<ParameterInput> &pin) {
  Packages_t packages;
  auto package = std::make_shared<StateDescriptor>("FaceFieldExample");

  Params &params = package->AllParams();
  params.Add("px", pin->GetOrAddReal("FaceExample", "px", 2.0));
  params.Add("py", pin->GetOrAddReal("FaceExample", "py", 2.0));
  params.Add("pz", pin->GetOrAddReal("FaceExample", "pz", 2.0));

  Metadata m;
  std::vector<int> array_size({2});
  m = Metadata({Metadata::Cell, Metadata::Vector, Metadata::Derived, Metadata::OneCopy,
                Metadata::Graphics},
               array_size);
  package->AddField("c.c.interpolated_value", m, DerivedOwnership::unique);

  m = Metadata(
      {Metadata::Cell, Metadata::Derived, Metadata::OneCopy, Metadata::Graphics});
  package->AddField("c.c.interpolated_sum", m, DerivedOwnership::unique);

  m = Metadata({Metadata::Face, Metadata::Vector, Metadata::Derived, Metadata::OneCopy},
               array_size);
  package->AddField("f.f.face_averaged_value", m, DerivedOwnership::unique);

  packages["FaceFieldExample"] = package;
  return packages;
}

void MeshBlock::ProblemGenerator(ParameterInput *pin) {
  // don't do anything here
}

DriverStatus FaceFieldExample::Execute() {
  Driver::PreExecute();
  DriverUtils::ConstructAndExecuteBlockTasks<>(this);

  // post-evolution analysis
  Real rank_sum = 0.0;
<<<<<<< HEAD
  for (auto &block : pmesh->block_list) {
    parthenon::IndexDomain const interior = parthenon::IndexDomain::interior;
    parthenon::IndexRange const ib = block.cellbounds.GetBoundsI(interior);
    parthenon::IndexRange const jb = block.cellbounds.GetBoundsJ(interior);
    parthenon::IndexRange const kb = block.cellbounds.GetBoundsK(interior);
    Container<Real> &rc = block.real_containers.Get();
    auto &summed = rc.Get("c.c.interpolated_sum").data;
=======
  MeshBlock *pmb = pmesh->pblock;
  while (pmb != nullptr) {
    parthenon::IndexDomain interior = parthenon::IndexDomain::interior;
    parthenon::IndexRange ib = pmb->cellbounds.GetBoundsI(interior);
    parthenon::IndexRange jb = pmb->cellbounds.GetBoundsJ(interior);
    parthenon::IndexRange kb = pmb->cellbounds.GetBoundsK(interior);
    auto &rc = pmb->real_containers.Get();
    auto &summed = rc->Get("c.c.interpolated_sum").data;
>>>>>>> ce2b6d63
    for (int k = kb.s; k <= kb.e; k++) {
      for (int j = jb.s; j <= jb.e; j++) {
        for (int i = ib.s; i <= ib.e; i++) {
          rank_sum += summed(k, j, i);
        }
      }
    }
  }
#ifdef MPI_PARALLEL
  Real global_sum;
  MPI_Reduce(&rank_sum, &global_sum, 1, MPI_PARTHENON_REAL, MPI_SUM, 0, MPI_COMM_WORLD);
#else
  Real global_sum = rank_sum;
#endif
  if (parthenon::Globals::my_rank == 0) {
    std::cout << "\n\n"
              << "Sum of all interpolated vars = " << global_sum << "\n"
              << "It should be 0.0\n"
              << std::endl;
  }

  pmesh->mbcnt = pmesh->nbtotal;
  Driver::PostExecute();
  return DriverStatus::complete;
}

TaskList FaceFieldExample::MakeTaskList(MeshBlock *pmb) {
  // make a task list for this mesh block
  TaskList tl;
  TaskID none(0);

  auto fill_faces = tl.AddTask(FaceFields::fill_faces, none, pmb);

  auto interpolate = tl.AddTask(
      [](MeshBlock *pmb) -> TaskStatus {
        auto &rc = pmb->real_containers.Get();
        parthenon::IndexDomain interior = parthenon::IndexDomain::interior;
        parthenon::IndexRange ib = pmb->cellbounds.GetBoundsI(interior);
        parthenon::IndexRange jb = pmb->cellbounds.GetBoundsJ(interior);
        parthenon::IndexRange kb = pmb->cellbounds.GetBoundsK(interior);
        auto &x1f = rc->GetFace("f.f.face_averaged_value").Get(1);
        auto &x2f = rc->GetFace("f.f.face_averaged_value").Get(2);
        auto &x3f = rc->GetFace("f.f.face_averaged_value").Get(3);
        auto &cell = rc->Get("c.c.interpolated_value").data;
        // perform interpolation
        for (int e = 0; e < 2; e++) {
          for (int k = kb.s; k <= kb.e; k++) {
            for (int j = jb.s; j <= jb.e; j++) {
              for (int i = ib.s; i <= ib.e; i++) {
                cell(e, k, j, i) = (1. / 6.) * (x1f(e, k, j, i) + x1f(e, k, j, i + 1) +
                                                x2f(e, k, j, i) + x2f(e, k, j + 1, i) +
                                                x3f(e, k, j, i) + x3f(e, k + 1, j, i));
              }
            }
          }
        }
        return TaskStatus::complete;
      },
      fill_faces, pmb);

  auto sum = tl.AddTask(
      [](MeshBlock *pmb) -> TaskStatus {
        auto &rc = pmb->real_containers.Get();
        parthenon::IndexDomain interior = parthenon::IndexDomain::interior;
        parthenon::IndexRange ib = pmb->cellbounds.GetBoundsI(interior);
        parthenon::IndexRange jb = pmb->cellbounds.GetBoundsJ(interior);
        parthenon::IndexRange kb = pmb->cellbounds.GetBoundsK(interior);
        auto &interped = rc->Get("c.c.interpolated_value").data;
        auto &summed = rc->Get("c.c.interpolated_sum").data;
        for (int k = kb.s; k <= kb.e; k++) {
          for (int j = jb.s; j <= jb.e; j++) {
            for (int i = ib.s; i <= ib.e; i++) {
              summed(k, j, i) = interped(0, k, j, i) + interped(1, k, j, i);
            }
          }
        }
        return TaskStatus::complete;
      },
      interpolate, pmb);

  return tl;
}

} // namespace parthenon

parthenon::TaskStatus FaceFields::fill_faces(parthenon::MeshBlock *pmb) {
  using parthenon::Real;

  auto example = pmb->packages["FaceFieldExample"];
  Real px = example->Param<Real>("px");
  Real py = example->Param<Real>("py");
  Real pz = example->Param<Real>("pz");
  auto &rc = pmb->real_containers.Get();
  auto coords = pmb->coords;
  parthenon::IndexDomain interior = parthenon::IndexDomain::interior;
  parthenon::IndexRange ib = pmb->cellbounds.GetBoundsI(interior);
  parthenon::IndexRange jb = pmb->cellbounds.GetBoundsJ(interior);
  parthenon::IndexRange kb = pmb->cellbounds.GetBoundsK(interior);
  auto &x1f = rc->GetFace("f.f.face_averaged_value").Get(1);
  auto &x2f = rc->GetFace("f.f.face_averaged_value").Get(2);
  auto &x3f = rc->GetFace("f.f.face_averaged_value").Get(3);
  // fill faces
  for (int e = 0; e < x1f.GetDim(4); e++) {
    int sign = (e == 0) ? -1 : 1;
    for (int k = kb.s; k <= kb.e; k++) {
      Real z = coords.x3v(k);
      for (int j = jb.s; j <= jb.e; j++) {
        Real y = coords.x2v(j);
        for (int i = ib.s; i <= ib.e + 1; i++) {
          Real x = coords.x1f(i);
          x1f(e, k, j, i) = sign * (pow(x, px) + pow(y, py) + pow(z, pz));
        }
      }
    }
  }
  for (int e = 0; e < x2f.GetDim(4); e++) {
    int sign = (e == 0) ? -1 : 1;
    for (int k = kb.s; k <= kb.e; k++) {
      Real z = coords.x3v(k);
      for (int j = jb.s; j <= jb.e + 1; j++) {
        Real y = coords.x2f(j);
        for (int i = ib.s; i <= ib.e; i++) {
          Real x = coords.x1v(i);
          x2f(e, k, j, i) = sign * (pow(x, px) + pow(y, py) + pow(z, pz));
        }
      }
    }
  }
  for (int e = 0; e < x3f.GetDim(4); e++) {
    int sign = (e == 0) ? -1 : 1;
    for (int k = kb.s; k <= kb.e + 1; k++) {
      Real z = coords.x3f(k);
      for (int j = jb.s; j <= jb.e; j++) {
        Real y = coords.x2v(j);
        for (int i = ib.s; i <= ib.e; i++) {
          Real x = coords.x1v(i);
          x3f(e, k, j, i) = sign * (pow(x, px) + pow(y, py) + pow(z, pz));
        }
      }
    }
  }
  return parthenon::TaskStatus::complete;
}<|MERGE_RESOLUTION|>--- conflicted
+++ resolved
@@ -61,7 +61,6 @@
 
   // post-evolution analysis
   Real rank_sum = 0.0;
-<<<<<<< HEAD
   for (auto &block : pmesh->block_list) {
     parthenon::IndexDomain const interior = parthenon::IndexDomain::interior;
     parthenon::IndexRange const ib = block.cellbounds.GetBoundsI(interior);
@@ -69,16 +68,6 @@
     parthenon::IndexRange const kb = block.cellbounds.GetBoundsK(interior);
     Container<Real> &rc = block.real_containers.Get();
     auto &summed = rc.Get("c.c.interpolated_sum").data;
-=======
-  MeshBlock *pmb = pmesh->pblock;
-  while (pmb != nullptr) {
-    parthenon::IndexDomain interior = parthenon::IndexDomain::interior;
-    parthenon::IndexRange ib = pmb->cellbounds.GetBoundsI(interior);
-    parthenon::IndexRange jb = pmb->cellbounds.GetBoundsJ(interior);
-    parthenon::IndexRange kb = pmb->cellbounds.GetBoundsK(interior);
-    auto &rc = pmb->real_containers.Get();
-    auto &summed = rc->Get("c.c.interpolated_sum").data;
->>>>>>> ce2b6d63
     for (int k = kb.s; k <= kb.e; k++) {
       for (int j = jb.s; j <= jb.e; j++) {
         for (int i = ib.s; i <= ib.e; i++) {
