# Changelog

## Current develop

### Added (new features/APIs/variables/...)
- [[PR 250]](https://github.com/lanl/parthenon/pull/250) Feature::Restart. If output file format 'rst' is specified restart files are written using independent variables and those marked with Restart metadata flag.  Simulations can be restarted with a '-r \<restartFile\>' argument to the code.
- [[PR 263]](https://github.com/lanl/parthenon/pull/263) Added MeshPack, a mechanism for looping over the whole mesh at once within a `Kokkos` kernel. See [documentation](docs/mesh/packing.md)
<<<<<<< HEAD
- [[PR 285]](https://github.com/lanl/parthenon/pull/285) Parthenon can now be linked in CMake as `Parthenon::parthenon` when used as a subdirectory, matching install.
=======
- [[PR 267]](https://github.com/lanl/parthenon/pull/267) Introduced TaskRegions and TaskCollections to allow for task launches on multiple blocks.
- [[PR 287]]((https://github.com/lanl/parthenon/pull/287) Added machine configuration file for compile options, see [documentation](https://github.com/lanl/parthenon/blob/develop/docs/building.md#default-machine-configurations)
>>>>>>> 86c66b96

### Changed (changing behavior/API/variables/...)
- [[PR 284]](https://github.com/lanl/parthenon/pull/284) Separated public header files by placing them in separate include folder.
- [[PR 252]](https://github.com/lanl/parthenon/pull/252) Moved default `par_for` wrappers to `MeshBlock` 
- [[PR 243]](https://github.com/lanl/parthenon/pull/243) Automatically find/check Python version used in regression tests. Bumps CMake minimum version to 3.12
- [[PR 266]](https://github.com/lanl/parthenon/pull/266): It is no longer necessary to specify Kokkos_ENABLE_OPENMP this is by default enabled, to turn off one can specify PARTHENON_DISABLE_OPENMP.

### Fixed (not changing behavior/API/variables/...)
- [[PR 271]](https://github.com/lanl/parthenon/issues/256): Fix setting default CXX standard.
- [[PR 262]](https://github.com/lanl/parthenon/pull/262) Fix setting of "coverage" label in testing. Automatically applies coverage tag to all tests not containing "performance" label.
- [[PR 276]](https://github.com/lanl/parthenon/pull/276) Decrease required Python version from 3.6 to 3.5.
- [[PR 283]](https://github.com/lanl/parthenon/pull/283) Change CI to extended nightly develop tests and short push tests.
- [[PR 282]](https://github.com/lanl/parthenon/pull/282) Integrated meshpack and tasking in pi example

### Removed

## Release 0.1.0
Date: 8/4/2020

Initial release of Parthenon AMR infrastructure.

### Changed
- [[PR 214]](https://github.com/lanl/parthenon/pull/214): The weak linked routines for user-specified parthenon behavior have been removed in favor of a more portable approach. See [the documentation](docs/README.md#user-specified-internal-functions).<|MERGE_RESOLUTION|>--- conflicted
+++ resolved
@@ -5,12 +5,9 @@
 ### Added (new features/APIs/variables/...)
 - [[PR 250]](https://github.com/lanl/parthenon/pull/250) Feature::Restart. If output file format 'rst' is specified restart files are written using independent variables and those marked with Restart metadata flag.  Simulations can be restarted with a '-r \<restartFile\>' argument to the code.
 - [[PR 263]](https://github.com/lanl/parthenon/pull/263) Added MeshPack, a mechanism for looping over the whole mesh at once within a `Kokkos` kernel. See [documentation](docs/mesh/packing.md)
-<<<<<<< HEAD
-- [[PR 285]](https://github.com/lanl/parthenon/pull/285) Parthenon can now be linked in CMake as `Parthenon::parthenon` when used as a subdirectory, matching install.
-=======
 - [[PR 267]](https://github.com/lanl/parthenon/pull/267) Introduced TaskRegions and TaskCollections to allow for task launches on multiple blocks.
 - [[PR 287]]((https://github.com/lanl/parthenon/pull/287) Added machine configuration file for compile options, see [documentation](https://github.com/lanl/parthenon/blob/develop/docs/building.md#default-machine-configurations)
->>>>>>> 86c66b96
+- [[PR 285]](https://github.com/lanl/parthenon/pull/285) Parthenon can now be linked in CMake as `Parthenon::parthenon` when used as a subdirectory, matching install.
 
 ### Changed (changing behavior/API/variables/...)
 - [[PR 284]](https://github.com/lanl/parthenon/pull/284) Separated public header files by placing them in separate include folder.
