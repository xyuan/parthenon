--- conflicted
+++ resolved
@@ -220,16 +220,10 @@
 endif()	       
 
 add_subdirectory(src)
-<<<<<<< HEAD
+
 if(BUILD_EXAMPLES)
-  add_subdirectory(example/advection)
-  add_subdirectory(example/calculate_pi)
-  add_subdirectory(example/face_fields)
-  add_subdirectory(example/kokkos_pi)
-endif()
-=======
 add_subdirectory(example)
->>>>>>> 45b57882
+endif()
 
 include(cmake/CheckCopyright.cmake)
 
