--- conflicted
+++ resolved
@@ -22,12 +22,10 @@
     test_unit_face_variables.cpp
     test_unit_params.cpp
     kokkos_abstraction.cpp
-<<<<<<< HEAD
+    test_metadata.cpp
     test_pararrays.cpp
     compare_array_designs.cpp
-=======
-    test_metadata.cpp
->>>>>>> 15d0807e
+
     )
 
 add_executable(unit_tests ${unit_tests_SOURCES})
