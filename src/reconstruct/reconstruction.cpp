  //========================================================================================
  // Athena++ astrophysical MHD code
  // Copyright(C) 2014 James M. Stone <jmstone@princeton.edu> and other code contributors
  // Licensed under the 3-clause BSD License, see LICENSE file for details
  //========================================================================================
  // (C) (or copyright) 2020. Triad National Security, LLC. All rights reserved.
  //
  // This program was produced under U.S. Government contract 89233218CNA000001 for Los
  // Alamos National Laboratory (LANL), which is operated by Triad National Security, LLC
  // for the U.S. Department of Energy/National Nuclear Security Administration. All rights
  // in the program are reserved by Triad National Security, LLC, and the U.S. Department
  // of Energy/National Nuclear Security Administration. The Government is granted for
  // itself and others acting on its behalf a nonexclusive, paid-up, irrevocable worldwide
  // license in this material to reproduce, prepare derivative works, distribute copies to
  // the public, perform publicly and display publicly, and to permit others to do so.
  //========================================================================================
  //! \file reconstruction.cpp
  //  \brief

#include "reconstruction.hpp"
#include "mesh/mesh.hpp"

#include <cmath>      // abs()
#include <cstring>    // strcmp()
#include <iomanip>
#include <limits>
#include <sstream>
#include <stdexcept>  // runtime_error
#include <string>     // c_str()

<<<<<<< HEAD
  namespace parthenon {
  namespace {
  // TODO(felker): replace these hand-rolled linear algebra routines with a real library
  constexpr Real lu_tol = 3e-16;
  int DoolittleLUPDecompose(Real **a, int n, int *pivot);
  void DoolittleLUPSolve(Real **lu, int *pivot, Real *b, int n, Real *x);
  } // namespace

  // constructor

  Reconstruction::Reconstruction(MeshBlock *pmb, ParameterInput *pin) :
      characteristic_projection{false}, uniform{true, true, true},
      // read fourth-order solver switches
      correct_ic{pin->GetOrAddBoolean("time", "correct_ic", false)},
      correct_err{pin->GetOrAddBoolean("time", "correct_err", false)}, pmy_block_{pmb}
  {
    // Read and set type of spatial reconstruction
    // --------------------------------
    std::string input_recon = pin->GetOrAddString("Hydro", "xorder", "2");

    if (input_recon == "1") {
      xorder = 1;
    } else if (input_recon == "2") {
      xorder = 2;
    } else if (input_recon == "2c") {
      xorder = 2;
=======
namespace parthenon {
namespace {
// TODO(felker): replace these hand-rolled linear algebra routines with a real library
constexpr Real lu_tol = 3e-16;
int DoolittleLUPDecompose(Real **a, int n, int *pivot);
void DoolittleLUPSolve(Real **lu, int *pivot, Real *b, int n, Real *x);
} // namespace

// constructor

Reconstruction::Reconstruction(MeshBlock *pmb, ParameterInput *pin) :
    characteristic_projection{false}, uniform{true, true, true},
    // read fourth-order solver switches
    correct_ic{pin->GetOrAddBoolean("time", "correct_ic", false)},
    correct_err{pin->GetOrAddBoolean("time", "correct_err", false)}, pmy_block_{pmb}
{
  // Read and set type of spatial reconstruction
  // --------------------------------
  std::string input_recon = pin->GetOrAddString("mesh", "xorder", "2");

  if (input_recon == "1") {
    xorder = 1;
  } else if (input_recon == "2") {
    xorder = 2;
  } else if (input_recon == "2c") {
    xorder = 2;
    characteristic_projection = true;
  } else if (input_recon == "3") {
    // PPM approximates interfaces with 4th-order accurate stencils, but use xorder=3
    // to denote that the overall scheme is "between 2nd and 4th" order w/o flux terms
    xorder = 3;
  } else if (input_recon == "3c") {
    xorder = 3;
    characteristic_projection = true;
  } else if ((input_recon == "4") || (input_recon == "4c")) {
    xorder = 4;
    if (input_recon == "4c")
>>>>>>> 55161998
      characteristic_projection = true;
    } else if (input_recon == "3") {
      // PPM approximates interfaces with 4th-order accurate stencils, but use xorder=3
      // to denote that the overall scheme is "between 2nd and 4th" order w/o flux terms
      xorder = 3;
    } else if (input_recon == "3c") {
      xorder = 3;
      characteristic_projection = true;
    } else if ((input_recon == "4") || (input_recon == "4c")) {
      // Full 4th-order scheme for hydro or MHD on uniform Cartesian grids
      xorder = 4;
      if (input_recon == "4c")
        characteristic_projection = true;
    } else {
      std::stringstream msg;
      msg << "### FATAL ERROR in Reconstruction constructor" << std::endl
          << "xorder=" << input_recon << " not valid choice for reconstruction"<< std::endl;
      ATHENA_ERROR(msg);
    }
    // Check for incompatible choices with broader solver configuration
    // --------------------------------

    // check for necessary number of ghost zones for PPM w/o fourth-order flux corrections
    if (xorder == 3) {
      int req_nghost = 3;
      if (NGHOST < req_nghost) {
        std::stringstream msg;
        msg << "### FATAL ERROR in Reconstruction constructor" << std::endl
            << "xorder=" << input_recon <<
            " (PPM) reconstruction selected, but nghost=" << NGHOST << std::endl
            << "Reconfigure with --nghost=XXX with XXX > " << req_nghost-1 << std::endl;
        ATHENA_ERROR(msg);
      }
    }

    // perform checks of fourth-order solver configuration restrictions:
    if (xorder == 4) {
      // Uniform, Cartesian mesh with square cells (dx1f=dx2f=dx3f)
      if (pmb->block_size.x1rat != 1.0 || pmb->block_size.x2rat != 1.0 ||
          pmb->block_size.x3rat != 1.0) {
        std::stringstream msg;
        msg << "### FATAL ERROR in Reconstruction constructor" << std::endl
            << "Selected time/xorder=" << input_recon << " flux calculations"
            << " require a uniform (x1rat=x2rat=x3rat=1.0), " << std::endl
            << "Carteisan mesh with square cells. Rerun with uniform cell spacing "
            << std::endl
            << "Current values are:" << std::endl
            << std::scientific
            << std::setprecision(std::numeric_limits<Real>::max_digits10 -1)
            << "x1rat= " << pmb->block_size.x1rat << std::endl
            << "x2rat= " << pmb->block_size.x2rat << std::endl
            << "x3rat= " << pmb->block_size.x3rat << std::endl;
        ATHENA_ERROR(msg);
      }
      Real& dx_i   = pmb->pcoord->dx1f(pmb->active_cells.x.at(0).s);
      Real& dx_j   = pmb->pcoord->dx2f(pmb->active_cells.x.at(1).s);
      Real& dx_k   = pmb->pcoord->dx3f(pmb->active_cells.x.at(2).s);
    // Note, probably want to make the following condition less strict (signal warning
    // for small differences due to floating-point issues) but upgrade to error for
    // large deviations from a square mesh. Currently signals a warning for each
    // MeshBlock with non-square cells.
    if ((pmb->block_size.nx2 > 1 && dx_i != dx_j) ||
        (pmb->block_size.nx3 > 1 && dx_j != dx_k)) {
      // It is possible for small floating-point differences to arise despite equal
      // analytic values for grid spacings in the coordinates.cpp calculation of:
      // Real dx=(block_size.x1max-block_size.x1min)/(ie-is+1);
      // due to the 3x rounding operations in numerator, e.g.
      // float(float(x1max) - float((x1min))
      // if mesh/x1max != mesh/x2max, etc. and/or if an asymmetric MeshBlock
      // decomposition is used
      if (Globals::my_rank == 0) {
        // std::stringstream msg;
        std::cout
            << "### Warning in Reconstruction constructor" << std::endl
            << "Selected time/xorder=" << input_recon << " flux calculations"
            << " require a uniform, Carteisan mesh with" << std::endl
            << "square cells (dx1f=dx2f=dx3f). "
            << "Change mesh limits and/or number of cells for equal spacings\n"
            << "Current values are:" << std::endl
            << std::scientific
            << std::setprecision(std::numeric_limits<Real>::max_digits10 - 1)
            << "dx1f=" << dx_i << std::endl
            << "dx2f=" << dx_j << std::endl
            << "dx3f=" << dx_k << std::endl;
        // ATHENA_ERROR(msg);
      }
    }
    if (pmb->pmy_mesh->multilevel) {
      std::stringstream msg;
      msg << "### FATAL ERROR in Reconstruction constructor" << std::endl
          << "Selected time/xorder=" << input_recon << " flux calculations"
          << " currently does not support SMR/AMR " << std::endl;
      ATHENA_ERROR(msg);
    }

    // check for necessary number of ghost zones for PPM w/ fourth-order flux corrections
    int req_nghost = 4;
    // conversion is added, NGHOST>=6
    if (NGHOST < req_nghost) {
      std::stringstream msg;
      msg << "### FATAL ERROR in Reconstruction constructor" << std::endl
          << "time/xorder=" << input_recon
          << " reconstruction selected, but nghost=" << NGHOST << std::endl
          << "Reconfigure with --nghost=XXX with XXX > " << req_nghost-1 << std::endl;
      ATHENA_ERROR(msg);
    }
  }

  // for all coordinate systems, nonuniform geometric spacing or user-defined
  // MeshGenerator ---> use nonuniform reconstruction weights and limiter terms
  if (pmb->block_size.x1rat != 1.0)
    uniform[X1DIR] = false;
  if (pmb->block_size.x2rat != 1.0)
    uniform[X2DIR] = false;
  if (pmb->block_size.x3rat != 1.0)
    uniform[X3DIR] = false;

  // Uniform mesh with --coord=cartesian or GR: Minkowski, Schwarzschild, Kerr-Schild,
  // GR-User will use the uniform Cartesian limiter and reconstruction weights
  // TODO(c-white): use modified version of curvilinear PPM reconstruction weights and
  // limiter formulations for Schwarzschild, Kerr metrics instead of Cartesian-like wghts

  // Avoid pmb indirection
  const IndexShape all_cells = pmb->all_cells;
  // Allocate memory for scratch arrays used in PLM and PPM
  int nc1 = all_cells.x.at(0).n();
  scr01_i_.NewAthenaArray(nc1);
  scr02_i_.NewAthenaArray(nc1);

  scr1_ni_.NewAthenaArray(NWAVE, nc1);
  scr2_ni_.NewAthenaArray(NWAVE, nc1);
  scr3_ni_.NewAthenaArray(NWAVE, nc1);
  scr4_ni_.NewAthenaArray(NWAVE, nc1);

  if ((xorder == 3) || (xorder == 4)) {
    auto &pco = pmb->pcoord;
    scr03_i_.NewAthenaArray(nc1);
    scr04_i_.NewAthenaArray(nc1);
    scr05_i_.NewAthenaArray(nc1);
    scr06_i_.NewAthenaArray(nc1);
    scr07_i_.NewAthenaArray(nc1);
    scr08_i_.NewAthenaArray(nc1);
    scr09_i_.NewAthenaArray(nc1);
    scr10_i_.NewAthenaArray(nc1);
    scr11_i_.NewAthenaArray(nc1);
    scr12_i_.NewAthenaArray(nc1);
    scr13_i_.NewAthenaArray(nc1);
    scr14_i_.NewAthenaArray(nc1);

    scr5_ni_.NewAthenaArray(NWAVE, nc1);
    scr6_ni_.NewAthenaArray(NWAVE, nc1);
    scr7_ni_.NewAthenaArray(NWAVE, nc1);
    scr8_ni_.NewAthenaArray(NWAVE, nc1);

    // Precompute PPM coefficients in x1-direction ---------------------------------------
    c1i.NewAthenaArray(nc1);
    c2i.NewAthenaArray(nc1);
    c3i.NewAthenaArray(nc1);
    c4i.NewAthenaArray(nc1);
    c5i.NewAthenaArray(nc1);
    c6i.NewAthenaArray(nc1);
    hplus_ratio_i.NewAthenaArray(nc1);
    hminus_ratio_i.NewAthenaArray(nc1);

    // Greedily allocate tiny 4x4 matrix + 4x1 vectors (RHS, solution, and permutation
    // indices) in case PPMx1 and/or PPMx2 require them for computing the curvilinear
    // coorddinate reconstruction weights. Same data structures are reused at each spatial
    // index (i or j) and for both PPMx1 and PPMx2 weight calculations:
    constexpr int kNrows = 4;       // = [i-i_L, i+i_R] stencil of reconstruction
    constexpr int kNcols = 4;       // = [0, p-1], p=order of reconstruction
    // system in Mignone equation 21
    Real **beta = new Real*[kNrows];
    for (int i=0; i<kNrows; ++i) {
      beta[i] = new Real[kNcols];
    }

    Real w_sol[kNrows], b_rhs[kNrows];
    int permute[kNrows];
    int m_coord = 2;

    // zero-curvature PPM limiter does not depend on mesh uniformity:
    for (int i=(pmb->active_cells.x.at(0).s)-1; i<=(pmb->active_cells.x.at(0).e)+1; ++i) {
      // h_plus = 3.0;
      // h_minus = 3.0;
      // Ratios are = 2 for Cartesian coords, as in the original PPM limiter's
      // overshoot conditions
      hplus_ratio_i(i) = 2.0;
      hminus_ratio_i(i) = 2.0;
    }
    // 4th order reconstruction weights along Cartesian-like x1 w/ uniform spacing
    if (uniform[X1DIR]) {
#pragma omp simd
      for (int i=all_cells.x.at(0).s; i<=all_cells.x.at(0).e; ++i) {
        // reducing general formula in ppm.cpp corresonds to Mignone eq B.4 weights:
        // (-1/12, 7/12, 7/12, -1/12)
        c1i(i) = 0.5;
        c2i(i) = 0.5;
        c3i(i) = 0.5;
        c4i(i) = 0.5;
        c5i(i) = 1.0/6.0;
        c6i(i) = -1.0/6.0;
      }
    } else { // coeffcients along Cartesian-like x1 with nonuniform mesh spacing
#pragma omp simd
      for (int i=(pmb->active_cells.x.at(0).s)-NGHOST+1; i<=(pmb->active_cells.x.at(0).e)+NGHOST-1; ++i) {
        Real& dx_im1 = pco->dx1f(i-1);
        Real& dx_i   = pco->dx1f(i  );
        Real& dx_ip1 = pco->dx1f(i+1);
        Real qe = dx_i/(dx_im1 + dx_i + dx_ip1);       // Outermost coeff in CW eq 1.7
        c1i(i) = qe*(2.0*dx_im1+dx_i)/(dx_ip1 + dx_i); // First term in CW eq 1.7
        c2i(i) = qe*(2.0*dx_ip1+dx_i)/(dx_im1 + dx_i); // Second term in CW eq 1.7
        if (i > (pmb->active_cells.x.at(0).s)-NGHOST+1) {  // c3-c6 are not computed in first iteration
          Real& dx_im2 = pco->dx1f(i-2);
          Real qa = dx_im2 + dx_im1 + dx_i + dx_ip1;
          Real qb = dx_im1/(dx_im1 + dx_i);
          Real qc = (dx_im2 + dx_im1)/(2.0*dx_im1 + dx_i);
          Real qd = (dx_ip1 + dx_i)/(2.0*dx_i + dx_im1);
          qb = qb + 2.0*dx_i*qb/qa*(qc-qd);
          c3i(i) = 1.0 - qb;
          c4i(i) = qb;
          c5i(i) = dx_i/qa*qd;
          c6i(i) = -dx_im1/qa*qc;
        }
      }
    }

    // Precompute PPM coefficients in x2-direction ---------------------------------------
    if (pmb->block_size.nx2 > 1) {
      int nc2 = all_cells.x.at(1).n();
      c1j.NewAthenaArray(nc2);
      c2j.NewAthenaArray(nc2);
      c3j.NewAthenaArray(nc2);
      c4j.NewAthenaArray(nc2);
      c5j.NewAthenaArray(nc2);
      c6j.NewAthenaArray(nc2);
      hplus_ratio_j.NewAthenaArray(nc2);
      hminus_ratio_j.NewAthenaArray(nc2);

      // zero-curvature PPM limiter does not depend on mesh uniformity:
      for (int j=(pmb->active_cells.x.at(1).s)-1; j<=(pmb->active_cells.x.at(1).e)+1; ++j) {
        // h_plus = 3.0;
        // h_minus = 3.0;
        // Ratios are = 2 for Cartesian coords, as in the original PPM limiter's
        // overshoot conditions
        hplus_ratio_j(j) = 2.0;
        hminus_ratio_j(j) = 2.0;
      }
      // 4th order reconstruction weights along Cartesian-like x2 w/ uniform spacing
      if (uniform[X2DIR]) {
#pragma omp simd
        for (int j=all_cells.x.at(1).s; j<=all_cells.x.at(1).e; ++j) {
          c1j(j) = 0.5;
          c2j(j) = 0.5;
          c3j(j) = 0.5;
          c4j(j) = 0.5;
          c5j(j) = 1.0/6.0;
          c6j(j) = -1.0/6.0;
        }
      } else { // coeffcients along Cartesian-like x2 with nonuniform mesh spacing
#pragma omp simd
        for (int j=(pmb->active_cells.x.at(1).s)-NGHOST+2; j<=(pmb->active_cells.x.at(1).e)+NGHOST-1; ++j) {
          Real& dx_jm1 = pco->dx2f(j-1);
          Real& dx_j   = pco->dx2f(j  );
          Real& dx_jp1 = pco->dx2f(j+1);
          Real qe = dx_j/(dx_jm1 + dx_j + dx_jp1);       // Outermost coeff in CW eq 1.7
          c1j(j) = qe*(2.0*dx_jm1 + dx_j)/(dx_jp1 + dx_j); // First term in CW eq 1.7
          c2j(j) = qe*(2.0*dx_jp1 + dx_j)/(dx_jm1 + dx_j); // Second term in CW eq 1.7

          if (j > (pmb->active_cells.x.at(1).s)-NGHOST+1) {  // c3-c6 are not computed in first iteration
            Real& dx_jm2 = pco->dx2f(j-2);
            Real qa = dx_jm2 + dx_jm1 + dx_j + dx_jp1;
            Real qb = dx_jm1/(dx_jm1 + dx_j);
            Real qc = (dx_jm2 + dx_jm1)/(2.0*dx_jm1 + dx_j);
            Real qd = (dx_jp1 + dx_j)/(2.0*dx_j + dx_jm1);
            qb = qb + 2.0*dx_j*qb/qa*(qc-qd);
            c3j(j) = 1.0 - qb;
            c4j(j) = qb;
            c5j(j) = dx_j/qa*qd;
            c6j(j) = -dx_jm1/qa*qc;
          }
        }
      } // end nonuniform Cartesian-like
    } // end 2D or 3D

    // Precompute PPM coefficients in x3-direction
    if (pmb->block_size.nx3 > 1) {
      int nc3 = all_cells.x.at(0).n();
      c1k.NewAthenaArray(nc3);
      c2k.NewAthenaArray(nc3);
      c3k.NewAthenaArray(nc3);
      c4k.NewAthenaArray(nc3);
      c5k.NewAthenaArray(nc3);
      c6k.NewAthenaArray(nc3);
      hplus_ratio_k.NewAthenaArray(nc3);
      hminus_ratio_k.NewAthenaArray(nc3);

      // reconstruction coeffiencients in x3, Cartesian-like coordinate:
      if (uniform[X3DIR]) { // uniform spacing
#pragma omp simd
        for (int k=all_cells.x.at(2).s; k<=all_cells.x.at(2).e; ++k) {
          c1k(k) = 0.5;
          c2k(k) = 0.5;
          c3k(k) = 0.5;
          c4k(k) = 0.5;
          c5k(k) = 1.0/6.0;
          c6k(k) = -1.0/6.0;
        }

      } else { // nonuniform spacing
#pragma omp simd
        for (int k=(pmb->active_cells.x.at(2).s)-NGHOST+2; k<=(pmb->active_cells.x.at(2).e)+NGHOST-1; ++k) {
          Real& dx_km1 = pco->dx3f(k-1);
          Real& dx_k   = pco->dx3f(k  );
          Real& dx_kp1 = pco->dx3f(k+1);
          Real qe = dx_k/(dx_km1 + dx_k + dx_kp1);       // Outermost coeff in CW eq 1.7
          c1k(k) = qe*(2.0*dx_km1+dx_k)/(dx_kp1 + dx_k); // First term in CW eq 1.7
          c2k(k) = qe*(2.0*dx_kp1+dx_k)/(dx_km1 + dx_k); // Second term in CW eq 1.7

          if (k > (pmb->active_cells.x.at(2).s)-NGHOST+1) {  // c3-c6 are not computed in first iteration
            Real& dx_km2 = pco->dx3f(k-2);
            Real qa = dx_km2 + dx_km1 + dx_k + dx_kp1;
            Real qb = dx_km1/(dx_km1 + dx_k);
            Real qc = (dx_km2 + dx_km1)/(2.0*dx_km1 + dx_k);
            Real qd = (dx_kp1 + dx_k)/(2.0*dx_k + dx_km1);
            qb = qb + 2.0*dx_k*qb/qa*(qc-qd);
            c3k(k) = 1.0 - qb;
            c4k(k) = qb;
            c5k(k) = dx_k/qa*qd;
            c6k(k) = -dx_km1/qa*qc;
          }
        }
        // Compute geometric factors for x3 limiter (Mignone eq 48)
        // (no curvilinear corrections in x3)
        for (int k=(pmb->active_cells.x.at(2).s)-1; k<=(pmb->active_cells.x.at(2).e)+1; ++k) {
          // h_plus = 3.0;
          // h_minus = 3.0;
          // Ratios are both = 2 for Cartesian and all curviliniear coords
          hplus_ratio_k(k) = 2.0;
          hminus_ratio_k(k) = 2.0;
        }
      }
    }
    for (int i=0; i<kNrows; ++i) {
      delete[] beta[i];
    }
    delete[] beta;
  } // end "if PPM or full 4th order spatial integrator"
}


namespace {

//----------------------------------------------------------------------------------------
// \!fn void DoolittleLUPDecompose(Real **a, int n, int *pivot)

// \brief perform LU decomposition with partial (row) pivoting using Doolittle's
// algorithm. Partial pivoting is required for stability.
//
// Let D be a diagonal matrix, L be a unit lower triangular matrix (main diagonal is all
// 1's), and U be a unit upper triangular matrix
// Crout = (LD)U  ---> unit upper triangular U and L'=LD non-unit lower triangular
// Doolittle = L(DU) ---> unit lower triangular L and U'=DU non-unit upper triangular
//
// INPUT:
//     a: square nxn matrix A of real numbers. Must be a mutable pointer-to-pointer/rows.
//     n: number of rows and columns in "a"
//
//    Also expects "const Real lu_tol >=0" file-scope variable to be defined = criterion
//    for detecting degenerate input "a" (or nearly-degenerate).
//
// OUTPUT:
//     a: modified in-place to contain both lower- and upper-triangular matrices L, U
//        as A <- L + U (the 1's on the diagonal of L are not stored) in the decomposition
//        PA=LU. See NR pg 50; even though they claim to use Crout, they are probably
//        use Doolittle. They assume unit diagonal in Lx=Pb forward substitution.
// pivot: nx1 int vector that is a sparse representation of the nxn permutation matrix P.
//        For each row/vector entry, the value = the column # of the nonzero pivot element
//
// RETURN:
//  failure=0: routine detected that "a" matrix was nearly-singular
//  success=1: LUP decomposition completed
//
//     Both "a", "pivot" can then be passed with RHS vector "b" to DoolittleLUPSolve in
//     order to solve Ax=b system of linear equations
//
// REFERENCES:
//   - References Numerical Recipes, 3rd ed. (NR) section 2.3 "LU Decomposition & its
//     Applications"


int DoolittleLUPDecompose(Real **a, int n, int *pivot) {
  constexpr int failure = 0, success = 1;
  // initialize unit permutation matrix P=I. In our sparse representation, pivot[n]=n
  for (int i=0; i<=n; i++)
    pivot[i] = i;

  // loop over rows of input matrix:
  for (int i=0; i<n; i++) {
    Real a_max = 0.0, a_abs = 0.0;
    int i_max = i;
    // search for largest pivot element, located at row i_max
    for (int k=i; k<n; k++) {
      a_abs = std::abs(a[k][i]);
      if (a_abs > a_max) { // found larger pivot element
        a_max = a_abs;
        i_max = k;
      }
    }

    // if the pivot element is near zero, the matrix is likely singular
    if (a_max < lu_tol) {  // 0.0) { // see NR comment in ludcmp.h
      // do not divide by 0
      std::cout << std::scientific
                << std::setprecision(std::numeric_limits<Real>::max_digits10 -1)
                << "DoolittleLUPDecompose detects singular matrix with\n"
                << "pivot element=" << a_max << " < tolerance=" << lu_tol << std::endl;
      return failure;
    }

    if (i != i_max) {  // need to pivot rows:
      // pivoting "pivot" vector
      int row_idx = pivot[i];
      pivot[i] = pivot[i_max];
      pivot[i_max] = row_idx;

      // pivoting rows of A
      Real *pivot_ptr = a[i];
      a[i] = a[i_max];
      a[i_max] = pivot_ptr;
    }

    // these lines are the only difference from Crout's in-place approach w/ pivoting
    for (int j=i+1; j<n; j++) { // loop over rows; NR has the same approach as here
      // fill lower triangular matrix L elements at column "i":
      a[j][i] /= a[i][i];
      // (Crout finds upper triangular matrix U elemens at row "i" in this step)
      for (int k=i+1; k<n; k++) // update remaining submatrix
        a[j][k] -= a[j][i]*a[i][k];
    }
  }
  // in-place LU factorization with partial pivoting is complete
  return success;
}


//----------------------------------------------------------------------------------------
// \!fn void DoolittleLUPSolve(Real **lu, int *pivot, Real *b, int n, Real *x)

// \brief after DoolittleLUPDecompose() function has transformed input the LHS of Ax=b
// system to partially-row pivoted, LUP decomposed equivalent PAx=LUx=Pb, solve for x
//
// INPUT:
//     lu: square nxn matrix of real numbers containing output "a" of successful
//          DoolittleLUPDecompose() function call. See notes in that function for details.
//  pivot: nx1 vector of integers produced by DoolittleLUPDecompose()
//      b: RHS column vector of real numbers in original Ax=b system of linear equations
//
// OUTPUT:
//     x: nx1 column vector of real numbers containing solution in original Ax=b system

void DoolittleLUPSolve(Real **lu, int *pivot, Real *b, int n, Real *x) {
  // forward substitution, Ly=Pb (L must be a UNIT lower-triangular matrix)
  for (int i=0; i<n; i++) {
    // initialize the solution to the RHS values, repeating permutation from LU decomp.
    x[i] = b[pivot[i]];
    for (int j=0; j<i; j++)
      x[i] -= lu[i][j]*x[j];
  }

  // back substitution, Ux=y (U is a NOT a unit upper-triangular matrix)
  for (int i=(n-1); i>=0; i--) {
    for (int j=(i+1); j<n; j++) {
      x[i] -= x[j]*lu[i][j];
    }
    x[i] /= lu[i][i];
  }
  return;
}
} // namespace
}<|MERGE_RESOLUTION|>--- conflicted
+++ resolved
@@ -28,34 +28,6 @@
 #include <stdexcept>  // runtime_error
 #include <string>     // c_str()
 
-<<<<<<< HEAD
-  namespace parthenon {
-  namespace {
-  // TODO(felker): replace these hand-rolled linear algebra routines with a real library
-  constexpr Real lu_tol = 3e-16;
-  int DoolittleLUPDecompose(Real **a, int n, int *pivot);
-  void DoolittleLUPSolve(Real **lu, int *pivot, Real *b, int n, Real *x);
-  } // namespace
-
-  // constructor
-
-  Reconstruction::Reconstruction(MeshBlock *pmb, ParameterInput *pin) :
-      characteristic_projection{false}, uniform{true, true, true},
-      // read fourth-order solver switches
-      correct_ic{pin->GetOrAddBoolean("time", "correct_ic", false)},
-      correct_err{pin->GetOrAddBoolean("time", "correct_err", false)}, pmy_block_{pmb}
-  {
-    // Read and set type of spatial reconstruction
-    // --------------------------------
-    std::string input_recon = pin->GetOrAddString("Hydro", "xorder", "2");
-
-    if (input_recon == "1") {
-      xorder = 1;
-    } else if (input_recon == "2") {
-      xorder = 2;
-    } else if (input_recon == "2c") {
-      xorder = 2;
-=======
 namespace parthenon {
 namespace {
 // TODO(felker): replace these hand-rolled linear algebra routines with a real library
@@ -93,7 +65,6 @@
   } else if ((input_recon == "4") || (input_recon == "4c")) {
     xorder = 4;
     if (input_recon == "4c")
->>>>>>> 55161998
       characteristic_projection = true;
     } else if (input_recon == "3") {
       // PPM approximates interfaces with 4th-order accurate stencils, but use xorder=3
