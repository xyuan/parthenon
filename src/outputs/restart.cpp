//========================================================================================
// Athena++ astrophysical MHD code
// Copyright(C) 2014 James M. Stone <jmstone@princeton.edu> and other code contributors
// Licensed under the 3-clause BSD License, see LICENSE file for details
//========================================================================================
// (C) (or copyright) 2020. Triad National Security, LLC. All rights reserved.
//
// This program was produced under U.S. Government contract 89233218CNA000001 for Los
// Alamos National Laboratory (LANL), which is operated by Triad National Security, LLC
// for the U.S. Department of Energy/National Nuclear Security Administration. All rights
// in the program are reserved by Triad National Security, LLC, and the U.S. Department
// of Energy/National Nuclear Security Administration. The Government is granted for
// itself and others acting on its behalf a nonexclusive, paid-up, irrevocable worldwide
// license in this material to reproduce, prepare derivative works, distribute copies to
// the public, perform publicly and display publicly, and to permit others to do so.
//========================================================================================
//! \file restart.cpp
//  \brief writes restart files

#include <memory>
#include <string>
#include <utility>

#include "mesh/mesh.hpp"
#include "outputs/outputs.hpp"
#include "outputs/restart.hpp"

namespace parthenon {

//----------------------------------------------------------------------------------------
//! \fn void RestartReader::RestartReader(const std::string filename)
//  \brief Opens the restart file and stores appropriate file handle in fh_
RestartReader::RestartReader(const char *filename) : filename_(filename) {
#ifndef HDF5OUTPUT
  std::stringstream msg;
  msg << "### FATAL ERROR in Restart (Reader) constructor" << std::endl
      << "Executable not configured for HDF5 outputs, but HDF5 file format "
      << "is required for restarts" << std::endl;
  PARTHENON_FAIL(msg);
#else
  // Open the HDF file in read only mode
  fh_ = H5Fopen(filename, H5F_ACC_RDONLY, H5P_DEFAULT);

  // populate block size from the file
  std::vector<int32_t> blockSize = ReadAttr1DI32("Mesh", "blockSize");
  nx1_ = static_cast<hsize_t>(blockSize[0]);
  nx2_ = static_cast<hsize_t>(blockSize[1]);
  nx3_ = static_cast<hsize_t>(blockSize[2]);
#endif
}

//! \fn std::shared_ptr<std::vector<T>> RestartReader::ReadAttrString(const char *dataset,
//! const char *name, size_t *count = nullptr)
//  \brief Reads a string attribute for given dataset
std::string RestartReader::ReadAttrString(const char *dataset, const char *name,
                                          size_t *count) {
  // Returns entire 1D array.
  // status, never checked.  We should...
#ifdef HDF5OUTPUT
  herr_t status;

  hid_t theHdfType = H5T_C_S1;

  hid_t dset = H5Dopen2(fh_, dataset, H5P_DEFAULT);
  hid_t attr = H5Aopen(dset, name, H5P_DEFAULT);
  hid_t dataspace = H5Aget_space(attr);

  // Allocate array of correct size
  hid_t filetype = H5Aget_type(attr);
  hsize_t isize = H5Tget_size(filetype);
  isize++;
  if (count != nullptr) {
    *count = isize;
  }

  char *s = static_cast<char *>(calloc(isize + 1, sizeof(char)));
  // Read data from file
  //  status = H5Aread(attr, theHdfType, static_cast<void *>(s));
  hid_t memType = H5Tcopy(H5T_C_S1);
  status = H5Tset_size(memType, isize);
  status = H5Aread(attr, memType, s);
  std::string data(s);
  free(s);

  // CLose the dataspace and data set.
  H5Tclose(memType);
  H5Tclose(filetype);
  H5Sclose(dataspace);
  H5Aclose(attr);
  H5Dclose(dset);

  return data;
#else
  return std::string("HDF5 NOT COMPILED IN");
#endif
}

//----------------------------------------------------------------------------------------
//! \fn void RestartOutput::WriteOutputFile(Mesh *pm, ParameterInput *pin, bool flag)
//  \brief Cycles over all MeshBlocks and writes data to a single restart file.
void RestartOutput::WriteOutputFile(Mesh *pm, ParameterInput *pin, SimTime *tm) {
  // Restart output is currently only HDF5, so no HDF5 means no restart files
#ifdef HDF5OUTPUT
  // Writes a restart file in 'rhdf' format
  // This format has:
  //   /Input: Current input parameter key-value pairs
  //   /Info: information about simulation
  //   /Mesh: Information on mesh
  //   /Blocks: Metadata for blocks
  //   /var1: variable data
  //   /var2: variable data
  //   ....
  //   /varN: variable data
  //
  // It is expected that on restart global block ID will determine which data set is
  // read.
  //
  hsize_t max_blocks_global = pm->nbtotal;
  hsize_t num_blocks_local = 0;

  const IndexDomain interior = IndexDomain::interior;

  auto &mb = *(pm->block_list.front());

  // shooting a blank just for getting the variable names
  const IndexRange out_ib = mb.cellbounds.GetBoundsI(interior);
  const IndexRange out_jb = mb.cellbounds.GetBoundsJ(interior);
  const IndexRange out_kb = mb.cellbounds.GetBoundsK(interior);

  // Should this just be pm->block_list.size()?
  for (auto &pmb : pm->block_list) {
    num_blocks_local++;
  }
  // set output size

  // open HDF5 file
  // Define output filename
  auto filename = std::string(output_params.file_basename);
  filename.append(".");
  filename.append(output_params.file_id);
  filename.append(".");
  std::stringstream file_number;
  file_number << std::setw(5) << std::setfill('0') << output_params.file_number;
  filename.append(file_number.str());
  filename.append(".rhdf");

  hid_t file;
  hid_t acc_file = H5P_DEFAULT;

#ifdef MPI_PARALLEL
  /* set the file access template for parallel IO access */
  acc_file = H5Pcreate(H5P_FILE_ACCESS);

  /* ---------------------------------------------------------------------
     platform dependent code goes here -- the access template must be
     tuned for a particular filesystem blocksize.  some of these
     numbers are guesses / experiments, others come from the file system
     documentation.

     The sieve_buf_size should be equal a multiple of the disk block size
     ---------------------------------------------------------------------- */

  /* create an MPI_INFO object -- on some platforms it is useful to
     pass some information onto the underlying MPI_File_open call */
  MPI_Info FILE_INFO_TEMPLATE;
  int ierr;
  MPI_Status stat;
  ierr = MPI_Info_create(&FILE_INFO_TEMPLATE);
  ierr = H5Pset_sieve_buf_size(acc_file, 262144);
  ierr = H5Pset_alignment(acc_file, 524288, 262144);

  ierr = MPI_Info_set(FILE_INFO_TEMPLATE, "access_style", "write_once");
  ierr = MPI_Info_set(FILE_INFO_TEMPLATE, "collective_buffering", "true");
  ierr = MPI_Info_set(FILE_INFO_TEMPLATE, "cb_block_size", "1048576");
  ierr = MPI_Info_set(FILE_INFO_TEMPLATE, "cb_buffer_size", "4194304");

  /* tell the HDF5 library that we want to use MPI-IO to do the writing */
  ierr = H5Pset_fapl_mpio(acc_file, MPI_COMM_WORLD, FILE_INFO_TEMPLATE);
  ierr = H5Pset_fapl_mpio(acc_file, MPI_COMM_WORLD, MPI_INFO_NULL);
#endif

  // now open the file
  file = H5Fcreate(filename.c_str(), H5F_ACC_TRUNC, H5P_DEFAULT, acc_file);

  // attributes written here:
  // All ranks write attributes

  // write timestep relevant attributes
  hid_t localDSpace, localnDSpace, myDSet;
  herr_t status;
  hsize_t nLen;

  { // write input key-value pairs
    std::ostringstream oss;
    pin->ParameterDump(oss);

    // Mesh information
    localDSpace = H5Screate(H5S_SCALAR);
    myDSet = H5Dcreate(file, "/Input", PREDINT32, localDSpace, H5P_DEFAULT, H5P_DEFAULT,
                       H5P_DEFAULT);

    status = writeH5ASTRING("File", oss.str(), file, localDSpace, myDSet);

    // close space and set
    status = H5Sclose(localDSpace);
    status = H5Dclose(myDSet);
  }

  localDSpace = H5Screate(H5S_SCALAR);
  myDSet = H5Dcreate(file, "/Info", PREDINT32, localDSpace, H5P_DEFAULT, H5P_DEFAULT,
                     H5P_DEFAULT);

  int rootLevel = pm->GetRootLevel();
  int max_level = pm->GetCurrentLevel() - rootLevel;
  if (tm != nullptr) {
    status = writeH5AI32("NCycle", &(tm->ncycle), file, localDSpace, myDSet);
    status = writeH5AF64("Time", &(tm->time), file, localDSpace, myDSet);
    status = writeH5AF64("dt", &(tm->dt), file, localDSpace, myDSet);
  }
  status = writeH5ASTRING("Coordinates", std::string(mb.coords.Name()), file, localDSpace,
                          myDSet);

  status = writeH5AI32("NumDims", &pm->ndim, file, localDSpace, myDSet);

  status = H5Sclose(localDSpace);

  hsize_t nPE = Globals::nranks;
  localDSpace = H5Screate_simple(1, &nPE, NULL);
  auto nblist = pm->GetNbList();
  status = writeH5AI32("BlocksPerPE", nblist.data(), file, localDSpace, myDSet);
  status = H5Sclose(localDSpace);
  status = H5Dclose(myDSet);

  // Mesh information
  localDSpace = H5Screate(H5S_SCALAR);
  myDSet = H5Dcreate(file, "/Mesh", PREDINT32, localDSpace, H5P_DEFAULT, H5P_DEFAULT,
                     H5P_DEFAULT);

  auto &nx1 = mb.block_size.nx1;
  auto &nx2 = mb.block_size.nx2;
  auto &nx3 = mb.block_size.nx3;
  int bsize[3] = {nx1, nx2, nx3};
  nLen = 3;
  localnDSpace = H5Screate_simple(1, &nLen, NULL);
  status = writeH5AI32("blockSize", bsize, file, localnDSpace, myDSet);
  status = H5Sclose(localnDSpace);

  status = writeH5AI32("nbtotal", &pm->nbtotal, file, localDSpace, myDSet);
  status = writeH5AI32("nbnew", &pm->nbnew, file, localDSpace, myDSet);
  status = writeH5AI32("nbdel", &pm->nbdel, file, localDSpace, myDSet);
  status = writeH5AI32("rootLevel", &rootLevel, file, localDSpace, myDSet);
  status = writeH5AI32("MaxLevel", &max_level, file, localDSpace, myDSet);

  { // refinement flag
    int refine = (pm->adaptive ? 1 : 0);
    status = writeH5AI32("refine", &refine, file, localDSpace, myDSet);

    int multilevel = (pm->multilevel ? 1 : 0);
    status = writeH5AI32("multilevel", &multilevel, file, localDSpace, myDSet);
  }

  { // mesh bounds
    const auto &rs = pm->mesh_size;
    const Real limits[6] = {rs.x1min, rs.x2min, rs.x3min, rs.x1max, rs.x2max, rs.x3max};
    const Real ratios[3] = {rs.x1rat, rs.x2rat, rs.x3rat};
    nLen = 6;
    localnDSpace = H5Screate_simple(1, &nLen, NULL);
    status = writeH5AF64("bounds", limits, file, localnDSpace, myDSet);
    status = H5Sclose(localnDSpace);

    nLen = 3;
    localnDSpace = H5Screate_simple(1, &nLen, NULL);
    status = writeH5AF64("ratios", ratios, file, localnDSpace, myDSet);
    status = H5Sclose(localnDSpace);
  }

  { // boundary conditions
    nLen = 6;
    localnDSpace = H5Screate_simple(1, &nLen, NULL);
    int bcsi[6];
    for (int ib = 0; ib < 6; ib++) {
      bcsi[ib] = static_cast<int>(pm->mesh_bcs[ib]);
    }
    status = writeH5AI32("bc", bcsi, file, localnDSpace, myDSet);
    status = H5Sclose(localnDSpace);
  }

  // close space and set
  status = H5Sclose(localDSpace);
  status = H5Dclose(myDSet);

  // end mesh section

  // write blocks
  // MeshBlock information
  // Write mesh coordinates to file
  hsize_t local_start[5], global_count[5], local_count[5];
  hid_t gLocations;

  local_start[0] = 0;
  local_start[1] = 0;
  local_start[2] = 0;
  local_start[3] = 0;
  local_start[4] = 0;
  for (int i = 0; i < Globals::my_rank; i++) {
    local_start[0] += nblist[i];
  }
  hid_t property_list = H5Pcreate(H5P_DATASET_XFER);
#ifdef MPI_PARALLEL
  H5Pset_dxpl_mpio(property_list, H5FD_MPIO_COLLECTIVE);
#endif

  // set starting poing in hyperslab for our blocks and
  // number of blocks on our PE

  // open blocks tab
  hid_t gBlocks = H5Gcreate(file, "/Blocks", H5P_DEFAULT, H5P_DEFAULT, H5P_DEFAULT);

  // write Xmin[ndim] for blocks
  {
    std::vector<Real> tmpData(num_blocks_local * 3);
    local_count[0] = num_blocks_local;
    global_count[0] = max_blocks_global;
    int i = 0;
    for (auto &pmb : pm->block_list) {
      auto xmin = pmb->coords.GetXmin();
      tmpData[i] = xmin[0];
      i++;
      if (pm->ndim > 1) {
        tmpData[i] = xmin[1];
        i++;
      }
      if (pm->ndim > 2) {
        tmpData[i] = xmin[2];
        i++;
      }
    }
    local_count[1] = global_count[1] = pm->ndim;
    WRITEH5SLABDOUBLE("xmin", tmpData.data(), gBlocks, local_start, local_count,
                      global_count, property_list);
  }

  // write Block ID
  {
    // LOC.lx1,2,3
    hsize_t n;
    int i;

    n = 3;
    std::vector<int64_t> tmpLoc(num_blocks_local * n);
    local_count[1] = global_count[1] = n;
    local_count[0] = num_blocks_local;
    global_count[0] = max_blocks_global;
    i = 0;
    for (auto &pmb : pm->block_list) {
      tmpLoc[i++] = pmb->loc.lx1;
      tmpLoc[i++] = pmb->loc.lx2;
      tmpLoc[i++] = pmb->loc.lx3;
    }
    WRITEH5SLABI64("loc.lx123", tmpLoc.data(), gBlocks, local_start, local_count,
                   global_count, property_list);

    // (LOC.)level, GID, LID, cnghost, gflag
    n = 5;
    std::vector<int> tmpID(num_blocks_local * n);
    local_count[1] = global_count[1] = n;
    local_count[0] = num_blocks_local;
    global_count[0] = max_blocks_global;
    i = 0;
<<<<<<< HEAD
    for (auto &mb : pm->block_list) {
      tmpID[i++] = mb.loc.level;
      tmpID[i++] = mb.gid;
      tmpID[i++] = mb.lid;
      tmpID[i++] = mb.cnghost;
      tmpID[i++] = mb.gflag;
=======
    for (auto &pmb : pm->block_list) {
      tmpID[i++] = pmb->loc.level;
      tmpID[i++] = pmb->gid;
      tmpID[i++] = pmb->lid;
      tmpID[i++] = pmb->cnghost;
      tmpID[i++] = pmb->gflag;
>>>>>>> 0ca951a2
    }
    WRITEH5SLABI32("loc.level-gid-lid-cnghost-gflag", tmpID.data(), gBlocks, local_start,
                   local_count, global_count, property_list);
  }

  // write refinement internals if required
  if (pm->adaptive) {
    // Mesh refinement internals
    hsize_t n = 4;
    std::vector<int> tmpMR(num_blocks_local * n);
    local_count[1] = global_count[1] = n;
    local_count[0] = num_blocks_local;
    global_count[0] = max_blocks_global;
    hsize_t i = 0;
    for (auto &mb : pm->block_list) {
      auto pmrInternal = mb.pmr->GetInternals();
      tmpMR[i++] = pmrInternal[0];
      tmpMR[i++] = pmrInternal[1];
      tmpMR[i++] = pmrInternal[2];
      tmpMR[i++] = pmrInternal[3];
    }
    WRITEH5SLABI32("refinementInternals", tmpMR.data(), gBlocks, local_start, local_count,
                   global_count, property_list);
  }

  // close locations tab
  H5Gclose(gBlocks);

  // write variables

  // write variables
  // create persistent spaces
  local_count[1] = nx3;
  local_count[2] = nx2;
  local_count[3] = nx1;
  local_count[4] = 1;

  global_count[1] = nx3;
  global_count[2] = nx2;
  global_count[3] = nx1;
  global_count[4] = 1;

  hid_t local_DSpace = H5Screate_simple(5, local_count, NULL);
  hid_t global_DSpace = H5Screate_simple(5, global_count, NULL);

  // while we could do this as n variables and load all variables for
  // a block at one time, this is memory-expensive.  I think it is
  // well worth the multiple iterations through the blocks to load up
  // one variable at a time.  Besides most of the time will be spent
  // writing the HDF5 file to disk anyway...
  // If I'm wrong about this, we can always rewrite this later.
  // Sriram

  const hsize_t varSize = nx3 * nx2 * nx1;

  auto ciX = ContainerIterator<Real>(
      mb.real_containers.Get(),
      {parthenon::Metadata::Independent, parthenon::Metadata::Restart}, true);
  for (auto &vwrite : ciX.vars) { // for each variable we write
    const std::string vWriteName = vwrite->label();
    hid_t vLocalSpace, vGlobalSpace;
    auto &mb = *(pm->block_list.front());
    const hsize_t vlen = vwrite->GetDim(4);
    local_count[4] = global_count[4] = vlen;
    std::vector<Real> tmpData(varSize * vlen * num_blocks_local);

    // create spaces if required
    if (vlen == 1) {
      vLocalSpace = local_DSpace;
      vGlobalSpace = global_DSpace;
    } else {
      vLocalSpace = H5Screate_simple(5, local_count, NULL);
      vGlobalSpace = H5Screate_simple(5, global_count, NULL);
    }

    // load up data
    hsize_t index = 0;
    for (auto &pmb : pm->block_list) {
      bool found = false;
      auto ci = ContainerIterator<Real>(
          pmb->real_containers.Get(),
          {parthenon::Metadata::Independent, parthenon::Metadata::Restart}, true);
      for (auto &v : ci.vars) {
        // Note index 4 transposed to interior
        if (vWriteName.compare(v->label()) == 0) {
          auto v_h = (*v).data.GetHostMirrorAndCopy();
          LOADVARIABLEONE(index, tmpData.data(), v_h, out_ib.s, out_ib.e, out_jb.s,
                          out_jb.e, out_kb.s, out_kb.e, vlen);
          found = true;
          break;
        }
      }
      if (!found) {
        std::stringstream msg;
        msg << "### ERROR: Unable to find variable " << vWriteName << std::endl;
        PARTHENON_FAIL(msg);
      }
    }
    // write dataset to file
    WRITEH5SLAB2(vWriteName.c_str(), tmpData.data(), file, local_start, local_count,
                 vLocalSpace, vGlobalSpace, property_list);
    if (vlen > 1) {
      H5Sclose(vLocalSpace);
      H5Sclose(vGlobalSpace);
    }
  }
  // close persistent data spaces
  H5Sclose(local_DSpace);
  H5Sclose(global_DSpace);

#ifdef MPI_PARALLEL
  /* release the file access template */
  ierr = H5Pclose(acc_file);
  ierr = MPI_Info_free(&FILE_INFO_TEMPLATE);
#endif

  H5Pclose(property_list);
  H5Fclose(file);

  // advance output parameters
  output_params.file_number++;
  output_params.next_time += output_params.dt;
  pin->SetInteger(output_params.block_name, "file_number", output_params.file_number);
  pin->SetReal(output_params.block_name, "next_time", output_params.next_time);
  return;
#endif
}
void instantiateReader_(RestartReader &rr) {
  // aroutine to instantiate templated routines so they can be used elsewhere
  size_t count;
  IndexRange myBlocks{0, 0};
  auto dataI32 = rr.ReadDataset<int32_t>("xxx", &count);
  auto dataI64 = rr.ReadDataset<int64_t>("xxx", &count);
  auto dataFloat = rr.ReadDataset<float>("xxx", &count);
  auto dataDouble = rr.ReadDataset<double>("xxx", &count);
  std::cout << "dummy routine" << count;
}

} // namespace parthenon<|MERGE_RESOLUTION|>--- conflicted
+++ resolved
@@ -367,21 +367,12 @@
     local_count[0] = num_blocks_local;
     global_count[0] = max_blocks_global;
     i = 0;
-<<<<<<< HEAD
     for (auto &mb : pm->block_list) {
       tmpID[i++] = mb.loc.level;
       tmpID[i++] = mb.gid;
       tmpID[i++] = mb.lid;
       tmpID[i++] = mb.cnghost;
       tmpID[i++] = mb.gflag;
-=======
-    for (auto &pmb : pm->block_list) {
-      tmpID[i++] = pmb->loc.level;
-      tmpID[i++] = pmb->gid;
-      tmpID[i++] = pmb->lid;
-      tmpID[i++] = pmb->cnghost;
-      tmpID[i++] = pmb->gflag;
->>>>>>> 0ca951a2
     }
     WRITEH5SLABI32("loc.level-gid-lid-cnghost-gflag", tmpID.data(), gBlocks, local_start,
                    local_count, global_count, property_list);
