//========================================================================================
// Athena++ astrophysical MHD code
// Copyright(C) 2014 James M. Stone <jmstone@princeton.edu> and other code contributors
// Licensed under the 3-clause BSD License, see LICENSE file for details
//========================================================================================
// (C) (or copyright) 2020. Triad National Security, LLC. All rights reserved.
//
// This program was produced under U.S. Government contract 89233218CNA000001 for Los
// Alamos National Laboratory (LANL), which is operated by Triad National Security, LLC
// for the U.S. Department of Energy/National Nuclear Security Administration. All rights
// in the program are reserved by Triad National Security, LLC, and the U.S. Department
// of Energy/National Nuclear Security Administration. The Government is granted for
// itself and others acting on its behalf a nonexclusive, paid-up, irrevocable worldwide
// license in this material to reproduce, prepare derivative works, distribute copies to
// the public, perform publicly and display publicly, and to permit others to do so.
//========================================================================================

// Only proceed if HDF5 output enabled

#include "outputs/parthenon_hdf5.hpp"

#ifdef HDF5OUTPUT

namespace parthenon {

// XDMF subroutine to write a dataitem that refers to an HDF array
static std::string stringXdmfArrayRef(const std::string &prefix,
                                      const std::string &hdfPath,
                                      const std::string &label, const hsize_t *dims,
                                      const int &ndims, const std::string &theType,
                                      const int &precision) {
  std::string mystr =
      prefix + R"(<DataItem Format="HDF" Dimensions=")" + std::to_string(dims[0]);
  for (int i = 1; i < ndims; i++)
    mystr += " " + std::to_string(dims[i]);
  mystr += "\" Name=\"" + label + "\"";
  mystr += " NumberType=\"" + theType + "\"";
  mystr += R"( Precision=")" + std::to_string(precision) + R"(">)" + '\n';
  mystr += prefix + "  " + hdfPath + label + "</DataItem>" + '\n';
  return mystr;
}

static void writeXdmfArrayRef(std::ofstream &fid, const std::string &prefix,
                              const std::string &hdfPath, const std::string &label,
                              const hsize_t *dims, const int &ndims,
                              const std::string &theType, const int &precision) {
  fid << stringXdmfArrayRef(prefix, hdfPath, label, dims, ndims, theType, precision)
      << std::flush;
}

static void writeXdmfSlabVariableRef(std::ofstream &fid, std::string &name,
                                     std::string &hdfFile, int iblock, const int &vlen,
                                     int &ndims, hsize_t *dims,
                                     const std::string &dims321, bool isVector) {
  // writes a slab reference to file

  std::vector<std::string> names;
  int nentries = 1;
  int vector_size = 1;
  if (vlen == 1 || isVector) {
    names.push_back(name);
  } else {
    nentries = vlen;
    for (int i = 0; i < vlen; i++) {
      names.push_back(name + "_" + std::to_string(i));
    }
  }
  if (isVector) vector_size = vlen;

  const std::string prefix = "      ";
  for (int i = 0; i < nentries; i++) {
    fid << prefix << R"(<Attribute Name=")" << names[i] << R"(" Center="Cell")";
    if (isVector) {
      fid << R"( AttributeType="Vector")"
          << R"( Dimensions=")" << dims321 << " " << vector_size << R"(")";
    }
    fid << ">" << std::endl;
    fid << prefix << "  "
        << R"(<DataItem ItemType="HyperSlab" Dimensions=")" << dims321 << " "
        << vector_size << R"(">)" << std::endl;
    fid << prefix << "    "
        << R"(<DataItem Dimensions="3 5" NumberType="Int" Format="XML">)" << iblock
        << " 0 0 0 " << i << " 1 1 1 1 1 1 " << dims321 << " " << vector_size
        << "</DataItem>" << std::endl;
    writeXdmfArrayRef(fid, prefix + "    ", hdfFile + ":/", name, dims, ndims, "Float",
                      8);
    fid << prefix << "  "
        << "</DataItem>" << std::endl;
    fid << prefix << "</Attribute>" << std::endl;
  }
  return;
}

void PHDF5Output::genXDMF(std::string hdfFile, Mesh *pm, SimTime *tm) {
  // using round robin generation.
  // must switch to MPIIO at some point

  // only rank 0 writes XDMF
  if (Globals::my_rank != 0) {
    return;
  }
  std::string filename_aux = hdfFile + ".xdmf";
  std::ofstream xdmf;
  hsize_t dims[5] = {0, 0, 0, 0, 0};

  // open file
  xdmf = std::ofstream(filename_aux.c_str(), std::ofstream::trunc);

  // Write header
  xdmf << R"(<?xml version="1.0" ?>)" << std::endl;
  xdmf << R"(<!DOCTYPE Xdmf SYSTEM "Xdmf.dtd">)" << std::endl;
  xdmf << R"(<Xdmf Version="3.0">)" << std::endl;
  xdmf << "  <Domain>" << std::endl;
  xdmf << R"(  <Grid Name="Mesh" GridType="Collection">)" << std::endl;
  if (tm != nullptr) {
    xdmf << R"(    <Time Value=")" << tm->time << R"("/>)" << std::endl;
    xdmf << R"(    <Information Name="Cycle" Value=")" << tm->ncycle << R"("/>)"
         << std::endl;
  }

  std::string blockTopology = R"(      <Topology Type="3DRectMesh" NumberOfElements=")" +
                              std::to_string(nx3 + 1) + " " + std::to_string(nx2 + 1) +
                              " " + std::to_string(nx1 + 1) + R"("/>)" + '\n';
  const std::string slabPreDim = R"(        <DataItem ItemType="HyperSlab" Dimensions=")";
  const std::string slabPreBlock2D =
      R"("><DataItem Dimensions="3 2" NumberType="Int" Format="XML">)";
  const std::string slabTrailer = "</DataItem>";

  // Now write Grid for each block
  dims[0] = pm->nbtotal;
  std::string dims321 =
      std::to_string(nx3) + " " + std::to_string(nx2) + " " + std::to_string(nx1);

  int ndims = 5;

  // same set of variables for all grids so use only one container
  auto ciX = ContainerIterator<Real>(pm->block_list.front().real_containers.Get(),
                                     output_params.variables);
  for (int ib = 0; ib < pm->nbtotal; ib++) {
    xdmf << "    <Grid GridType=\"Uniform\" Name=\"" << ib << "\">" << std::endl;
    xdmf << blockTopology;
    xdmf << R"(      <Geometry Type="VXVYVZ">)" << std::endl;
    xdmf << slabPreDim << nx1 + 1 << slabPreBlock2D << ib << " 0 1 1 1 " << nx1 + 1
         << slabTrailer << std::endl;

    dims[1] = nx1 + 1;
    writeXdmfArrayRef(xdmf, "          ", hdfFile + ":/Locations/", "x", dims, 2, "Float",
                      8);
    xdmf << "</DataItem>" << std::endl;

    xdmf << slabPreDim << nx2 + 1 << slabPreBlock2D << ib << " 0 1 1 1 " << nx2 + 1
         << slabTrailer << std::endl;

    dims[1] = nx2 + 1;
    writeXdmfArrayRef(xdmf, "          ", hdfFile + ":/Locations/", "y", dims, 2, "Float",
                      8);
    xdmf << "</DataItem>" << std::endl;

    xdmf << slabPreDim << nx3 + 1 << slabPreBlock2D << ib << " 0 1 1 1 " << nx3 + 1
         << slabTrailer << std::endl;

    dims[1] = nx3 + 1;
    writeXdmfArrayRef(xdmf, "          ", hdfFile + ":/Locations/", "z", dims, 2, "Float",
                      8);
    xdmf << "</DataItem>" << std::endl;

    xdmf << "      </Geometry>" << std::endl;

    // write graphics variables
    dims[1] = nx3;
    dims[2] = nx2;
    dims[3] = nx1;
    dims[4] = 1;
    for (auto &v : ciX.vars) {
      const int vlen = v->GetDim(4);
      dims[4] = vlen;
      std::string name = v->label();
      writeXdmfSlabVariableRef(xdmf, name, hdfFile, ib, vlen, ndims, dims, dims321,
                               v->IsSet(Metadata::Vector));
    }
    xdmf << "      </Grid>" << std::endl;
  }
  xdmf << "    </Grid>" << std::endl;
  xdmf << "  </Domain>" << std::endl;
  xdmf << "</Xdmf>" << std::endl;
  xdmf.close();

  return;
}

<<<<<<< HEAD
// loads a variable
#define LOADVARIABLE(dst, pm, var, out_is, out_ie, out_js, out_je, out_ks, out_ke) \
  {                                                                                      \
    int index = 0;                                                                       \
    for (auto &pmb : pm->block_list) {                                                   \
      for (int k = out_ks; k <= out_ke; k++) {                                           \
        for (int j = out_js; j <= out_je; j++) {                                         \
          for (int i = out_is; i <= out_ie; i++) {                                       \
            tmpData[index] = var(k, j, i);                                               \
            index++;                                                                     \
          }                                                                              \
        }                                                                                \
      }                                                                                  \
    }                                                                                    \
  }

#define WRITEH5SLAB2(name, pData, theLocation, Starts, Counts, lDSpace, gDSpace, plist)  \
  {                                                                                      \
    hid_t gDSet = H5Dcreate(theLocation, name, H5T_NATIVE_DOUBLE, gDSpace, H5P_DEFAULT,  \
                            H5P_DEFAULT, H5P_DEFAULT);                                   \
    H5Sselect_hyperslab(gDSpace, H5S_SELECT_SET, Starts, NULL, Counts, NULL);            \
    H5Dwrite(gDSet, H5T_NATIVE_DOUBLE, lDSpace, gDSpace, plist, pData);                  \
    H5Dclose(gDSet);                                                                     \
  }
#define WRITEH5SLAB(name, pData, theLocation, localStart, localCount, globalCount,       \
                    plist)                                                               \
  {                                                                                      \
    hid_t lDSpace = H5Screate_simple(2, localCount, NULL);                               \
    hid_t gDSpace = H5Screate_simple(2, globalCount, NULL);                              \
    WRITEH5SLAB2(name, pData, theLocation, localStart, localCount, lDSpace, gDSpace,     \
                 plist);                                                                 \
    H5Sclose(gDSpace);                                                                   \
    H5Sclose(lDSpace);                                                                   \
  }

=======
>>>>>>> c038b495
//----------------------------------------------------------------------------------------
//! \fn void PHDF5Output:::WriteOutputFile(Mesh *pm, ParameterInput *pin, bool flag)
//  \brief Cycles over all MeshBlocks and writes OutputData in the Parthenon HDF5 format,
//         one file per output using parallel IO.
void PHDF5Output::WriteOutputFile(Mesh *pm, ParameterInput *pin, SimTime *tm) {
  // writes all graphics variables to hdf file
  // HDF5 structures
  // Also writes companion xdmf file
  int max_blocks_global = pm->nbtotal;

  const IndexDomain interior = IndexDomain::interior;
  const IndexDomain entire = IndexDomain::entire;

  auto const &first_block = pm->block_list.front();

  // shooting a blank just for getting the variable names
  IndexRange out_ib = first_block.cellbounds.GetBoundsI(interior);
  IndexRange out_jb = first_block.cellbounds.GetBoundsJ(interior);
  IndexRange out_kb = first_block.cellbounds.GetBoundsK(interior);

  if (output_params.include_ghost_zones) {
    out_ib = first_block.cellbounds.GetBoundsI(entire);
    out_jb = first_block.cellbounds.GetBoundsJ(entire);
    out_kb = first_block.cellbounds.GetBoundsK(entire);
  }

  int const num_blocks_local = static_cast<int>(pm->block_list.size());

  // set output size
  nx1 = first_block.block_size.nx1;
  nx2 = first_block.block_size.nx2;
  nx3 = first_block.block_size.nx3;
  if (output_params.include_ghost_zones) {
    nx1 += 2 * NGHOST;
    if (nx2 > 1) nx2 += 2 * NGHOST;
    if (nx3 > 1) nx3 += 2 * NGHOST;
  }

  // open HDF5 file
  // Define output filename
  filename = std::string(output_params.file_basename);
  filename.append(".");
  filename.append(output_params.file_id);
  filename.append(".");
  std::stringstream file_number;
  file_number << std::setw(5) << std::setfill('0') << output_params.file_number;
  filename.append(file_number.str());
  filename.append(".phdf");

  hid_t file;
  hid_t acc_file = H5P_DEFAULT;

#ifdef MPI_PARALLEL
  /* set the file access template for parallel IO access */
  acc_file = H5Pcreate(H5P_FILE_ACCESS);

  /* ---------------------------------------------------------------------
     platform dependent code goes here -- the access template must be
     tuned for a particular filesystem blocksize.  some of these
     numbers are guesses / experiments, others come from the file system
     documentation.

     The sieve_buf_size should be equal a multiple of the disk block size
     ---------------------------------------------------------------------- */

  /* create an MPI_INFO object -- on some platforms it is useful to
     pass some information onto the underlying MPI_File_open call */
  MPI_Info FILE_INFO_TEMPLATE;
  int ierr;
  MPI_Status stat;
  ierr = MPI_Info_create(&FILE_INFO_TEMPLATE);
  ierr = H5Pset_sieve_buf_size(acc_file, 262144);
  ierr = H5Pset_alignment(acc_file, 524288, 262144);

  ierr = MPI_Info_set(FILE_INFO_TEMPLATE, "access_style", "write_once");
  ierr = MPI_Info_set(FILE_INFO_TEMPLATE, "collective_buffering", "true");
  ierr = MPI_Info_set(FILE_INFO_TEMPLATE, "cb_block_size", "1048576");
  ierr = MPI_Info_set(FILE_INFO_TEMPLATE, "cb_buffer_size", "4194304");

  /* tell the HDF5 library that we want to use MPI-IO to do the writing */
  ierr = H5Pset_fapl_mpio(acc_file, MPI_COMM_WORLD, FILE_INFO_TEMPLATE);
  ierr = H5Pset_fapl_mpio(acc_file, MPI_COMM_WORLD, MPI_INFO_NULL);
#endif

  // now open the file
  file = H5Fcreate(filename.c_str(), H5F_ACC_TRUNC, H5P_DEFAULT, acc_file);

  // write timestep relevant attributes
  hid_t localDSpace, myDSet;
  herr_t status;

  // attributes written here:
  // All ranks write attributes
  localDSpace = H5Screate(H5S_SCALAR);
  myDSet = H5Dcreate(file, "/Info", PREDINT32, localDSpace, H5P_DEFAULT, H5P_DEFAULT,
                     H5P_DEFAULT);

  int max_level = pm->GetCurrentLevel() - pm->GetRootLevel();
  if (tm != nullptr) {
    status = writeH5AI32("NCycle", &(tm->ncycle), file, localDSpace, myDSet);
    status = writeH5AF64("Time", &(tm->time), file, localDSpace, myDSet);
  }
  status = writeH5AI32("NumDims", &pm->ndim, file, localDSpace, myDSet);
  status = writeH5AI32("NumMeshBlocks", &pm->nbtotal, file, localDSpace, myDSet);
  status = writeH5AI32("MaxLevel", &max_level, file, localDSpace, myDSet);
  // write whether we include ghost cells or not
  int iTmp = (output_params.include_ghost_zones ? 1 : 0);
  status = writeH5AI32("IncludesGhost", &iTmp, file, localDSpace, myDSet);
  // write number of ghost cells in simulation
  iTmp = NGHOST;
  status = writeH5AI32("NGhost", &iTmp, file, localDSpace, myDSet);
  status = writeH5ASTRING("Coordinates", std::string(first_block.coords.Name()), file,
                          localDSpace, myDSet);

  // close scalar space
  status = H5Sclose(localDSpace);
  hsize_t nPE = Globals::nranks;
  localDSpace = H5Screate_simple(1, &nPE, NULL);
  auto nblist = pm->GetNbList();
  status = writeH5AI32("BlocksPerPE", nblist.data(), file, localDSpace, myDSet);
  status = H5Sclose(localDSpace);

  // open vector space
  // close data spaces and data set
  // write mesh block size
  int meshblock_size[3] = {nx1, nx2, nx3};
  const hsize_t xDims[1] = {3};
  localDSpace = H5Screate_simple(1, xDims, NULL);
  status = writeH5AI32("MeshBlockSize", meshblock_size, file, localDSpace, myDSet);

  // close space and set
  status = H5Sclose(localDSpace);
  status = H5Dclose(myDSet);

  // allocate space for largest size variable
  auto ciX = ContainerIterator<Real>(pm->block_list.front().real_containers.Get(),
                                     output_params.variables);
  size_t maxV = 1;
  hsize_t sumDim4AllVars = 0;
  for (auto &v : ciX.vars) {
    const size_t vlen = v->GetDim(4);
    sumDim4AllVars += vlen;
    maxV = (maxV < vlen ? vlen : maxV);
  }

  Real *tmpData = new Real[(nx1 + 1) * (nx2 + 1) * (nx3 + 1) * maxV * num_blocks_local];
  for (int i = 0; i < (nx1 + 1) * (nx2 + 1) * (nx3 + 1) * maxV * num_blocks_local; i++)
    tmpData[i] = -1.25;

  // Write mesh coordinates to file
  hsize_t local_start[5], global_count[5], local_count[5];
  hid_t gLocations;

  local_start[0] = 0;
  local_start[1] = 0;
  local_start[2] = 0;
  local_start[3] = 0;
  local_start[4] = 0;
  for (int i = 0; i < Globals::my_rank; i++) {
    local_start[0] += nblist[i];
  }
  hid_t property_list = H5Pcreate(H5P_DATASET_XFER);
#ifdef MPI_PARALLEL
  H5Pset_dxpl_mpio(property_list, H5FD_MPIO_COLLECTIVE);
#endif

  // set starting poing in hyperslab for our blocks and
  // number of blocks on our PE

  // open locations tab
  gLocations = H5Gcreate(file, "/Locations", H5P_DEFAULT, H5P_DEFAULT, H5P_DEFAULT);

  // write X coordinates
  local_count[0] = num_blocks_local;
  global_count[0] = max_blocks_global;

<<<<<<< HEAD
  LOADVARIABLE(tmpData, pm, pmb.coords.x1f, out_ib.s, out_ib.e + 1,
               0, 0, 0, 0);
=======
  pmb = pm->pblock;
  LOADVARIABLEALL(tmpData, pmb, pmb->coords.x1f, out_ib.s, out_ib.e + 1, 0, 0, 0, 0);
>>>>>>> c038b495
  local_count[1] = global_count[1] = nx1 + 1;
  WRITEH5SLAB("x", tmpData, gLocations, local_start, local_count, global_count,
              property_list);

  // write Y coordinates
<<<<<<< HEAD
  LOADVARIABLE(tmpData, pm, pmb.coords.x2f, 0, 0, out_jb.s,
               out_jb.e + 1, 0, 0);
=======
  pmb = pm->pblock;
  LOADVARIABLEALL(tmpData, pmb, pmb->coords.x2f, 0, 0, out_jb.s, out_jb.e + 1, 0, 0);
>>>>>>> c038b495
  local_count[1] = global_count[1] = nx2 + 1;
  WRITEH5SLAB("y", tmpData, gLocations, local_start, local_count, global_count,
              property_list);

  // write Z coordinates
<<<<<<< HEAD
  LOADVARIABLE(tmpData, pm, pmb.coords.x3f, 0, 0, 0, 0, out_kb.s,
               out_kb.e + 1);
=======
  pmb = pm->pblock;
  LOADVARIABLEALL(tmpData, pmb, pmb->coords.x3f, 0, 0, 0, 0, out_kb.s, out_kb.e + 1);
>>>>>>> c038b495
  local_count[1] = global_count[1] = nx3 + 1;
  WRITEH5SLAB("z", tmpData, gLocations, local_start, local_count, global_count,
              property_list);

  // close locations tab
  H5Gclose(gLocations);

  // write variables
  // create persistent spaces
  local_count[1] = nx3;
  local_count[2] = nx2;
  local_count[3] = nx1;
  local_count[4] = 1;

  global_count[1] = nx3;
  global_count[2] = nx2;
  global_count[3] = nx1;
  global_count[4] = 1;

  hid_t local_DSpace = H5Screate_simple(5, local_count, NULL);
  hid_t global_DSpace = H5Screate_simple(5, global_count, NULL);

  // while we could do this as n variables and load all variables for
  // a block at one time, this is memory-expensive.  I think it is
  // well worth the multiple iterations through the blocks to load up
  // one variable at a time.  Besides most of the time will be spent
  // writing the HDF5 file to disk anyway...
  // If I'm wrong about this, we can always rewrite this later.
  // Sriram

  const hsize_t varSize = nx3 * nx2 * nx1;

  // this is a stupidly complicated multi-pass through the variable
  // list, but again will revisit when the time comes to redo
  for (auto &vwrite : ciX.vars) { // for each variable we write
    const std::string vWriteName = vwrite->label();
    hid_t vLocalSpace, vGlobalSpace;
    const hsize_t vlen = vwrite->GetDim(4);
    local_count[4] = global_count[4] = vlen;

    if (vlen == 1) {
      vLocalSpace = local_DSpace;
      vGlobalSpace = global_DSpace;
    } else {
      vLocalSpace = H5Screate_simple(5, local_count, NULL);
      vGlobalSpace = H5Screate_simple(5, global_count, NULL);
    }

    for (auto &mb : pm->block_list) { // for every block1
      auto ci =
          ContainerIterator<Real>(mb.real_containers.Get(), output_params.variables);
      for (auto &v : ci.vars) {
        std::string name = v->label();
        if (name.compare(vWriteName) != 0) {
          // skip, not interested in this variable
          continue;
        }
        auto v_h = (*v).data.GetHostMirrorAndCopy();
<<<<<<< HEAD
        hsize_t index = mb.lid * varSize * vlen;
        if (vlen == 1) {
          for (int k = out_kb.s; k <= out_kb.e; k++) {
            for (int j = out_jb.s; j <= out_jb.e; j++) {
              for (int i = out_ib.s; i <= out_ib.e; i++, index++) {
                tmpData[index] = v_h(k, j, i);
              }
            }
          }
        } else { // shuffle and use new dataspace
          for (int k = out_kb.s; k <= out_kb.e; k++) {
            for (int j = out_jb.s; j <= out_jb.e; j++) {
              for (int i = out_ib.s; i <= out_ib.e; i++) {
                for (int l = 0; l < vlen; l++, index++) {
                  tmpData[index] = v_h(l, k, j, i);
                }
              }
            }
          }
        }
=======
        hsize_t index = pmb->lid * varSize * vlen;
        LOADVARIABLEONE(index, tmpData, v_h, out_ib.s, out_ib.e, out_jb.s, out_jb.e,
                        out_kb.s, out_kb.e, vlen)
>>>>>>> c038b495
      }
    }
    // write dataset to file
    WRITEH5SLAB2(vWriteName.c_str(), tmpData, file, local_start, local_count, vLocalSpace,
                 vGlobalSpace, property_list);
    if (vlen > 1) {
      H5Sclose(vLocalSpace);
      H5Sclose(vGlobalSpace);
    }
  }
  // close data spaces
  H5Sclose(local_DSpace);
  H5Sclose(global_DSpace);

#ifdef MPI_PARALLEL
  /* release the file access template */
  ierr = H5Pclose(acc_file);
  ierr = MPI_Info_free(&FILE_INFO_TEMPLATE);
#endif

  H5Pclose(property_list);
  H5Fclose(file);

  // generate XDMF companion file
  (void)genXDMF(filename, pm, tm);

  // advance output parameters
  output_params.file_number++;
  output_params.next_time += output_params.dt;
  pin->SetInteger(output_params.block_name, "file_number", output_params.file_number);
  pin->SetReal(output_params.block_name, "next_time", output_params.next_time);
  return;
}

} // namespace parthenon

#endif // HDF5OUTPUT<|MERGE_RESOLUTION|>--- conflicted
+++ resolved
@@ -188,44 +188,6 @@
   return;
 }
 
-<<<<<<< HEAD
-// loads a variable
-#define LOADVARIABLE(dst, pm, var, out_is, out_ie, out_js, out_je, out_ks, out_ke) \
-  {                                                                                      \
-    int index = 0;                                                                       \
-    for (auto &pmb : pm->block_list) {                                                   \
-      for (int k = out_ks; k <= out_ke; k++) {                                           \
-        for (int j = out_js; j <= out_je; j++) {                                         \
-          for (int i = out_is; i <= out_ie; i++) {                                       \
-            tmpData[index] = var(k, j, i);                                               \
-            index++;                                                                     \
-          }                                                                              \
-        }                                                                                \
-      }                                                                                  \
-    }                                                                                    \
-  }
-
-#define WRITEH5SLAB2(name, pData, theLocation, Starts, Counts, lDSpace, gDSpace, plist)  \
-  {                                                                                      \
-    hid_t gDSet = H5Dcreate(theLocation, name, H5T_NATIVE_DOUBLE, gDSpace, H5P_DEFAULT,  \
-                            H5P_DEFAULT, H5P_DEFAULT);                                   \
-    H5Sselect_hyperslab(gDSpace, H5S_SELECT_SET, Starts, NULL, Counts, NULL);            \
-    H5Dwrite(gDSet, H5T_NATIVE_DOUBLE, lDSpace, gDSpace, plist, pData);                  \
-    H5Dclose(gDSet);                                                                     \
-  }
-#define WRITEH5SLAB(name, pData, theLocation, localStart, localCount, globalCount,       \
-                    plist)                                                               \
-  {                                                                                      \
-    hid_t lDSpace = H5Screate_simple(2, localCount, NULL);                               \
-    hid_t gDSpace = H5Screate_simple(2, globalCount, NULL);                              \
-    WRITEH5SLAB2(name, pData, theLocation, localStart, localCount, lDSpace, gDSpace,     \
-                 plist);                                                                 \
-    H5Sclose(gDSpace);                                                                   \
-    H5Sclose(lDSpace);                                                                   \
-  }
-
-=======
->>>>>>> c038b495
 //----------------------------------------------------------------------------------------
 //! \fn void PHDF5Output:::WriteOutputFile(Mesh *pm, ParameterInput *pin, bool flag)
 //  \brief Cycles over all MeshBlocks and writes OutputData in the Parthenon HDF5 format,
@@ -402,37 +364,20 @@
   local_count[0] = num_blocks_local;
   global_count[0] = max_blocks_global;
 
-<<<<<<< HEAD
-  LOADVARIABLE(tmpData, pm, pmb.coords.x1f, out_ib.s, out_ib.e + 1,
-               0, 0, 0, 0);
-=======
-  pmb = pm->pblock;
-  LOADVARIABLEALL(tmpData, pmb, pmb->coords.x1f, out_ib.s, out_ib.e + 1, 0, 0, 0, 0);
->>>>>>> c038b495
+  LOADVARIABLEALL(tmpData, pm, mb.coords.x1f, out_ib.s, out_ib.e + 1, 0, 0, 0, 0);
   local_count[1] = global_count[1] = nx1 + 1;
   WRITEH5SLAB("x", tmpData, gLocations, local_start, local_count, global_count,
               property_list);
 
   // write Y coordinates
-<<<<<<< HEAD
-  LOADVARIABLE(tmpData, pm, pmb.coords.x2f, 0, 0, out_jb.s,
-               out_jb.e + 1, 0, 0);
-=======
-  pmb = pm->pblock;
-  LOADVARIABLEALL(tmpData, pmb, pmb->coords.x2f, 0, 0, out_jb.s, out_jb.e + 1, 0, 0);
->>>>>>> c038b495
+  LOADVARIABLEALL(tmpData, pm, mb.coords.x2f, 0, 0, out_jb.s, out_jb.e + 1, 0, 0);
   local_count[1] = global_count[1] = nx2 + 1;
   WRITEH5SLAB("y", tmpData, gLocations, local_start, local_count, global_count,
               property_list);
 
   // write Z coordinates
-<<<<<<< HEAD
-  LOADVARIABLE(tmpData, pm, pmb.coords.x3f, 0, 0, 0, 0, out_kb.s,
-               out_kb.e + 1);
-=======
-  pmb = pm->pblock;
-  LOADVARIABLEALL(tmpData, pmb, pmb->coords.x3f, 0, 0, 0, 0, out_kb.s, out_kb.e + 1);
->>>>>>> c038b495
+  LOADVARIABLEALL(tmpData, pm, mb.coords.x3f, 0, 0, 0, 0, out_kb.s, out_kb.e + 1);
+
   local_count[1] = global_count[1] = nx3 + 1;
   WRITEH5SLAB("z", tmpData, gLocations, local_start, local_count, global_count,
               property_list);
@@ -481,42 +426,19 @@
       vGlobalSpace = H5Screate_simple(5, global_count, NULL);
     }
 
-    for (auto &mb : pm->block_list) { // for every block1
+    hsize_t index = 0;
+    for (auto &pmb : pm->block_list) { // for every block1
       auto ci =
-          ContainerIterator<Real>(mb.real_containers.Get(), output_params.variables);
+          ContainerIterator<Real>(pmb.real_containers.Get(), output_params.variables);
       for (auto &v : ci.vars) {
         std::string name = v->label();
-        if (name.compare(vWriteName) != 0) {
-          // skip, not interested in this variable
-          continue;
+        if (name.compare(vWriteName) == 0) {
+          // hsize_t index = pmb->lid * varSize * vlen;
+          auto v_h = (*v).data.GetHostMirrorAndCopy();
+          LOADVARIABLEONE(index, tmpData, v_h, out_ib.s, out_ib.e, out_jb.s, out_jb.e,
+                          out_kb.s, out_kb.e, vlen);
+          break;
         }
-        auto v_h = (*v).data.GetHostMirrorAndCopy();
-<<<<<<< HEAD
-        hsize_t index = mb.lid * varSize * vlen;
-        if (vlen == 1) {
-          for (int k = out_kb.s; k <= out_kb.e; k++) {
-            for (int j = out_jb.s; j <= out_jb.e; j++) {
-              for (int i = out_ib.s; i <= out_ib.e; i++, index++) {
-                tmpData[index] = v_h(k, j, i);
-              }
-            }
-          }
-        } else { // shuffle and use new dataspace
-          for (int k = out_kb.s; k <= out_kb.e; k++) {
-            for (int j = out_jb.s; j <= out_jb.e; j++) {
-              for (int i = out_ib.s; i <= out_ib.e; i++) {
-                for (int l = 0; l < vlen; l++, index++) {
-                  tmpData[index] = v_h(l, k, j, i);
-                }
-              }
-            }
-          }
-        }
-=======
-        hsize_t index = pmb->lid * varSize * vlen;
-        LOADVARIABLEONE(index, tmpData, v_h, out_ib.s, out_ib.e, out_jb.s, out_jb.e,
-                        out_kb.s, out_kb.e, vlen)
->>>>>>> c038b495
       }
     }
     // write dataset to file
