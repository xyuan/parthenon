//========================================================================================
// Athena++ astrophysical MHD code
// Copyright(C) 2014 James M. Stone <jmstone@princeton.edu> and other code contributors
// Licensed under the 3-clause BSD License, see LICENSE file for details
//========================================================================================
// (C) (or copyright) 2020. Triad National Security, LLC. All rights reserved.
//
// This program was produced under U.S. Government contract 89233218CNA000001 for Los
// Alamos National Laboratory (LANL), which is operated by Triad National Security, LLC
// for the U.S. Department of Energy/National Nuclear Security Administration. All rights
// in the program are reserved by Triad National Security, LLC, and the U.S. Department
// of Energy/National Nuclear Security Administration. The Government is granted for
// itself and others acting on its behalf a nonexclusive, paid-up, irrevocable worldwide
// license in this material to reproduce, prepare derivative works, distribute copies to
// the public, perform publicly and display publicly, and to permit others to do so.
//========================================================================================
#ifndef MESH_MESH_HPP_
#define MESH_MESH_HPP_
//! \file mesh.hpp
//  \brief defines Mesh and MeshBlock classes, and various structs used in them
//  The Mesh is the overall grid structure, and MeshBlocks are local patches of data
//  (potentially on different levels) that tile the entire domain.

#include <cstdint>
#include <functional>
#include <map>
#include <memory>
#include <string>
#include <vector>

#include "application_input.hpp"
#include "bvals/bvals.hpp"
#include "bvals/bvals_interfaces.hpp"
#include "config.hpp"
#include "coordinates/coordinates.hpp"
#include "defs.hpp"
#include "domain.hpp"
#include "interface/container.hpp"
#include "interface/container_collection.hpp"
#include "interface/properties_interface.hpp"
#include "interface/state_descriptor.hpp"
#include "interface/update.hpp"
#include "kokkos_abstraction.hpp"
#include "mesh/mesh_refinement.hpp"
#include "mesh/meshblock_tree.hpp"
#include "outputs/io_wrapper.hpp"
#include "parameter_input.hpp"
#include "parthenon_arrays.hpp"
#include "reconstruct/reconstruction.hpp"
#include "utils/interp_table.hpp"

namespace parthenon {

// Forward declarations
class BoundaryValues;
class Mesh;
class MeshBlockTree;
class MeshRefinement;
class ParameterInput;
class Reconstruction;
class RestartReader;

// Inner loop default pattern
// - Defined outside of the MeshBlock class because it does not require an exec space
// - Not defined in kokkos_abstraction.hpp because it requires the compile time option
//   DEFAULT_INNER_LOOP_PATTERN to be set.
template <typename Function>
KOKKOS_INLINE_FUNCTION void par_for_inner(const team_mbr_t &team_member, const int &il,
                                          const int &iu, const Function &function) {
  parthenon::par_for_inner(DEFAULT_INNER_LOOP_PATTERN, team_member, il, iu, function);
}

//----------------------------------------------------------------------------------------
//! \class MeshBlock
//  \brief data/functions associated with a single block
class MeshBlock : public std::enable_shared_from_this<MeshBlock> {
  friend class RestartOutput;
  friend class Mesh;

 public:
  MeshBlock() = default;
  MeshBlock(const int n_side, const int ndim); // for Kokkos testing with ghost
<<<<<<< HEAD
  MeshBlock(int igid, int ilid, LogicalLocation iloc, RegionSize input_block,
            BoundaryFlag *input_bcs, Mesh *pm, ParameterInput *pin,
            ApplicationInput *app_in, Properties_t &properties, Packages_t &packages,
            int igflag, bool ref_flag = false);
  MeshBlock(int igid, int ilid, Mesh *pm, ParameterInput *pin, ApplicationInput *app_in,
            Properties_t &properties, Packages_t &packages, LogicalLocation iloc,
            RegionSize input_block, BoundaryFlag *input_bcs, double icost, int igflag);
=======
>>>>>>> 0ca951a2
  ~MeshBlock();

  // Factory method deals with initialization for you
  static std::shared_ptr<MeshBlock>
  Make(int igid, int ilid, LogicalLocation iloc, RegionSize input_block,
       BoundaryFlag *input_bcs, Mesh *pm, ParameterInput *pin, ApplicationInput *app_in,
       Properties_t &properties, Packages_t &packages, int igflag, double icost = 1.0) {
    auto pmb = std::make_shared<MeshBlock>();
    pmb->Initialize(igid, ilid, iloc, input_block, input_bcs, pm, pin, app_in, properties,
                    packages, igflag, icost);
    return pmb;
  }

  // Kokkos execution space for this MeshBlock
  DevExecSpace exec_space;

  // data
  Mesh *pmy_mesh = nullptr; // ptr to Mesh containing this MeshBlock
  LogicalLocation loc;
  RegionSize block_size;
  // for convenience: "max" # of real+ghost cells along each dir for allocating "standard"
  // sized MeshBlock arrays, depending on ndim i.e.
  //
  // cellbounds.nx2 =    nx2      + 2*NGHOST if   nx2 > 1
  // (entire)         (interior)               (interior)
  //
  // Assuming we have a block cells, and nx2 = 6, and NGHOST = 1
  //
  // <----- nx1 = 8 ---->
  //       (entire)
  //
  //     <- nx1 = 6 ->
  //       (interior)
  //
  //  - - - - - - - - - -   ^
  //  |  |  ghost    |  |   |
  //  - - - - - - - - - -   |         ^
  //  |  |     ^     |  |   |         |
  //  |  |     |     |  |  nx2 = 8    nx2 = 6
  //  |  | interior  |  | (entire)   (interior)
  //  |  |     |     |  |             |
  //  |  |     v     |  |   |         v
  //  - - - - - - - - - -   |
  //  |  |           |  |   |
  //  - - - - - - - - - -   v
  //
  IndexShape cellbounds;
  // on 1x coarser level MeshBlock i.e.
  //
  // c_cellbounds.nx2 = cellbounds.nx2 * 1/2 + 2*NGHOST, if  cellbounds.nx2 >1
  //   (entire)             (interior)                          (interior)
  //
  // Assuming we have a block cells, and nx2 = 6, and NGHOST = 1
  //
  //          cells                              c_cells
  //
  //  - - - - - - - - - -   ^              - - - - - - - - - -     ^
  //  |  |           |  |   |              |  |           |  |     |
  //  - - - - - - - - - -   |              - - - - - - - - - -     |
  //  |  |     ^     |  |   |              |  |      ^    |  |     |
  //  |  |     |     |  |   |              |  |      |    |  |     |
  //  |  |  nx2 = 6  |  |  nx2 = 8  ====>  |  |   nx2 = 3 |  |   nx2 = 5
  //  |  |(interior) |  |  (entire)        |  | (interior)|  |  (entire)
  //  |  |     v     |  |   |              |  |      v    |  |     |
  //  - - - - - - - - - -   |              - - - - - - - - - -     |
  //  |  |           |  |   |              |  |           |  |     |
  //  - - - - - - - - - -   v              - - - - - - - - - -     v
  //
  IndexShape c_cellbounds;
  int gid, lid;
  int cnghost;
  int gflag;

  // The User defined containers
  ContainerCollection<Real> real_containers;

  Properties_t properties;
  Packages_t packages;

  std::unique_ptr<MeshBlockApplicationData> app;

  Coordinates_t coords;

  // mesh-related objects
  // TODO(jcd): remove all these?
  std::unique_ptr<BoundaryValues> pbval;
  std::unique_ptr<MeshRefinement> pmr;
  std::unique_ptr<Reconstruction> precon;

  BoundaryFlag boundary_flag[6];

  // functions

  //----------------------------------------------------------------------------------------
  //! \fn void MeshBlock::DeepCopy(const DstType& dst, const SrcType& src)
  //  \brief Deep copy between views using the exec space of the MeshBlock
  template <class DstType, class SrcType>
  void deep_copy(const DstType &dst, const SrcType &src) {
    Kokkos::deep_copy(exec_space, dst, src);
  }

  // 1D default loop pattern
  template <typename Function>
  inline void par_for(const std::string &name, const int &il, const int &iu,
                      const Function &function) {
    // using loop_pattern_flatrange_tag instead of DEFAULT_LOOP_PATTERN for now
    // as the other wrappers are not implemented yet for 1D loops
    parthenon::par_for(loop_pattern_flatrange_tag, name, exec_space, il, iu, function);
  }

  // 2D default loop pattern
  template <typename Function>
  inline void par_for(const std::string &name, const int &jl, const int &ju,
                      const int &il, const int &iu, const Function &function) {
    // using loop_pattern_mdrange_tag instead of DEFAULT_LOOP_PATTERN for now
    // as the other wrappers are not implemented yet for 1D loops
    parthenon::par_for(loop_pattern_mdrange_tag, name, exec_space, jl, ju, il, iu,
                       function);
  }

  // 3D default loop pattern
  template <typename Function>
  inline void par_for(const std::string &name, const int &kl, const int &ku,
                      const int &jl, const int &ju, const int &il, const int &iu,
                      const Function &function) {
    parthenon::par_for(DEFAULT_LOOP_PATTERN, name, exec_space, kl, ku, jl, ju, il, iu,
                       function);
  }

  // 4D default loop pattern
  template <typename Function>
  inline void par_for(const std::string &name, const int &nl, const int &nu,
                      const int &kl, const int &ku, const int &jl, const int &ju,
                      const int &il, const int &iu, const Function &function) {
    parthenon::par_for(DEFAULT_LOOP_PATTERN, name, exec_space, nl, nu, kl, ku, jl, ju, il,
                       iu, function);
  }

  // 1D Outer default loop pattern
  template <typename Function>
  inline void par_for_outer(const std::string &name, const size_t &scratch_size_in_bytes,
                            const int &scratch_level, const int &kl, const int &ku,
                            const Function &function) {
    parthenon::par_for_outer(DEFAULT_OUTER_LOOP_PATTERN, name, exec_space,
                             scratch_size_in_bytes, scratch_level, kl, ku, function);
  }
  // 2D Outer default loop pattern
  template <typename Function>
  inline void par_for_outer(const std::string &name, const size_t &scratch_size_in_bytes,
                            const int &scratch_level, const int &kl, const int &ku,
                            const int &jl, const int &ju, const Function &function) {
    parthenon::par_for_outer(DEFAULT_OUTER_LOOP_PATTERN, name, exec_space,
                             scratch_size_in_bytes, scratch_level, kl, ku, jl, ju,
                             function);
  }

  // 3D Outer default loop pattern
  template <typename Function>
  inline void par_for(const std::string &name, size_t &scratch_size_in_bytes,
                      const int &scratch_level, const int &nl, const int &nu,
                      const int &kl, const int &ku, const int &jl, const int &ju,
                      const Function &function) {
    parthenon::par_for_outer(DEFAULT_OUTER_LOOP_PATTERN, name, exec_space,
                             scratch_size_in_bytes, scratch_level, nl, nu, kl, ku, jl, ju,
                             function);
  }

  // Inner loop default pattern
  template <typename Function>
  KOKKOS_INLINE_FUNCTION void par_for_inner(const team_mbr_t &team_member, const int &il,
                                            const int &iu, const Function &function) {
    parthenon::par_for_inner(DEFAULT_INNER_LOOP_PATTERN, team_member, il, iu, function);
  }

  std::size_t GetBlockSizeInBytes();
  int GetNumberOfMeshBlockCells() const {
    return block_size.nx1 * block_size.nx2 * block_size.nx3;
  }
  void SearchAndSetNeighbors(MeshBlockTree &tree, int *ranklist, int *nslist) {
    pbval->SearchAndSetNeighbors(tree, ranklist, nslist);
  }
  void WeightedAve(ParArrayND<Real> &u_out, ParArrayND<Real> &u_in1,
                   ParArrayND<Real> &u_in2, const Real wght[3]);
  void WeightedAve(FaceField &b_out, FaceField &b_in1, FaceField &b_in2,
                   const Real wght[3]);

  void ResetToIC() { ProblemGenerator(nullptr, nullptr); }

  // inform MeshBlock which arrays contained in member Field, Particles,
  // ... etc. classes are the "primary" representations of a quantity. when registered,
  // that data are used for (1) load balancing (2) (future) dumping to restart file
  void RegisterMeshBlockData(std::shared_ptr<CellVariable<Real>> pvar_cc);
  void RegisterMeshBlockData(std::shared_ptr<FaceField> pvar_fc);

  // defined in either the prob file or default_pgen.cpp in ../pgen/
  static void
  UserWorkBeforeOutputDefault(ParameterInput *pin); // called in Mesh fn (friend class)
  std::function<void(ParameterInput *)> UserWorkBeforeOutput =
      &UserWorkBeforeOutputDefault;
  static void UserWorkInLoopDefault(); // called in TimeIntegratorTaskList
  std::function<void()> UserWorkInLoop = &UserWorkInLoopDefault;
  void SetBlockTimestep(const Real dt) { new_block_dt_ = dt; }
  Real NewDt() const { return new_block_dt_; }

 private:
  // data
  Real new_block_dt_, new_block_dt_hyperbolic_, new_block_dt_parabolic_,
      new_block_dt_user_;
  std::vector<std::shared_ptr<CellVariable<Real>>> vars_cc_;
  std::vector<std::shared_ptr<FaceField>> vars_fc_;

  // Initializer to set up a meshblock called with the default constructor
  // This is necessary because the back pointers can't be set up until
  // the block is allocated.
  void Initialize(int igid, int ilid, LogicalLocation iloc, RegionSize input_block,
                  BoundaryFlag *input_bcs, Mesh *pm, ParameterInput *pin,
                  ApplicationInput *app_in, Properties_t &properties,
                  Packages_t &packages, int igflag, double icost = 1.0);

  void InitializeIndexShapes(const int nx1, const int nx2, const int nx3);
  // functions
  void SetCostForLoadBalancing(double cost);

  // defined in either the prob file or default_pgen.cpp in ../pgen/
  static void ProblemGeneratorDefault(MeshBlock *pmb, ParameterInput *pin);
  std::function<void(MeshBlock *, ParameterInput *)> ProblemGenerator =
      &ProblemGeneratorDefault;
  static pMeshBlockApplicationData_t
  InitApplicationMeshBlockDataDefault(ParameterInput *pin);
  std::function<pMeshBlockApplicationData_t(ParameterInput *)>
      InitApplicationMeshBlockData = &InitApplicationMeshBlockDataDefault;
  static void InitUserMeshBlockDataDefault(ParameterInput *pin);
  std::function<void(ParameterInput *)> InitUserMeshBlockData =
      &InitUserMeshBlockDataDefault;

  // functions and variables for automatic load balancing based on timing
  Kokkos::Timer lb_timer;
  double cost_;
  void ResetTimeMeasurement();
  void StartTimeMeasurement();
  void StopTimeMeasurement();
};
using BlockList_t = std::vector<std::shared_ptr<MeshBlock>>;

//----------------------------------------------------------------------------------------
//! \class Mesh
//  \brief data/functions associated with the overall mesh

class Mesh {
  friend class RestartOutput;
  friend class HistoryOutput;
  friend class MeshBlock;
  friend class MeshBlockTree;
  friend class BoundaryBase;
  friend class BoundaryValues;
  friend class Coordinates;
  friend class MeshRefinement;

 public:
  // 2x function overloads of ctor: normal and restarted simulation
  Mesh(ParameterInput *pin, ApplicationInput *app_in, Properties_t &properties,
       Packages_t &packages, int test_flag = 0);
  Mesh(ParameterInput *pin, ApplicationInput *app_in, RestartReader &resfile,
       Properties_t &properties, Packages_t &packages, int test_flag = 0);
  ~Mesh();

  // accessors
  int GetNumMeshBlocksThisRank(int my_rank = Globals::my_rank) const {
    return nblist[my_rank];
  }
  int GetNumMeshThreads() const { return num_mesh_threads_; }
  std::int64_t GetTotalCells() {
    auto &pmb = block_list.front();
    return static_cast<std::int64_t>(nbtotal) * pmb->block_size.nx1 *
           pmb->block_size.nx2 * pmb->block_size.nx3;
  }
  // TODO(JMM): Move block_size into mesh.
  int GetNumberOfMeshBlockCells() const {
    return block_list.front()->GetNumberOfMeshBlockCells();
  }
  const RegionSize &GetBlockSize() const { return block_list.front()->block_size; }

  // data
  bool modified;
  RegionSize mesh_size;
  BoundaryFlag mesh_bcs[6];
  const int ndim; // number of dimensions
  const bool adaptive, multilevel;
  int nbtotal, nbnew, nbdel;
  std::uint64_t mbcnt;

  int step_since_lb;
  int gflag;

  BlockList_t block_list;
  Properties_t properties;
  Packages_t packages;

  // functions
  void Initialize(int res_flag, ParameterInput *pin, ApplicationInput *app_in);
  void SetBlockSizeAndBoundaries(LogicalLocation loc, RegionSize &block_size,
                                 BoundaryFlag *block_bcs);
  void NewTimeStep();
  void OutputCycleDiagnostics();
  void LoadBalancingAndAdaptiveMeshRefinement(ParameterInput *pin,
                                              ApplicationInput *app_in);
  // step 7: create new MeshBlock list (same MPI rank but diff level: create new block)
  // Moved here given Cuda/nvcc restriction:
  // "error: The enclosing parent function ("...")
  // for an extended __host__ __device__ lambda cannot have private or
  // protected access within its class"
  void FillSameRankCoarseToFineAMR(MeshBlock *pob, MeshBlock *pmb,
                                   LogicalLocation &newloc);
  void FillSameRankFineToCoarseAMR(MeshBlock *pob, MeshBlock *pmb, LogicalLocation &loc);
  int CreateAMRMPITag(int lid, int ox1, int ox2, int ox3);

  std::shared_ptr<MeshBlock> FindMeshBlock(int tgid);

  void ApplyUserWorkBeforeOutput(ParameterInput *pin);

  // function for distributing unique "phys" bitfield IDs to BoundaryVariable objects and
  // other categories of MPI communication for generating unique MPI_TAGs
  int ReserveTagPhysIDs(int num_phys);

  // defined in either the prob file or default_pgen.cpp in ../pgen/
  static void UserWorkAfterLoopDefault(Mesh *mesh, ParameterInput *pin,
                                       SimTime &tm); // called in main loop
  std::function<void(Mesh *, ParameterInput *, SimTime &)> UserWorkAfterLoop =
      &UserWorkAfterLoopDefault;
  static void UserWorkInLoopDefault(); // called in main after each cycle
  std::function<void()> UserWorkInLoop = &UserWorkInLoopDefault;
  int GetRootLevel() const noexcept { return root_level; }
  int GetMaxLevel() const noexcept { return max_level; }
  int GetCurrentLevel() const noexcept { return current_level; }
  std::vector<int> GetNbList() const noexcept { return nblist; }

 private:
  // data
  int next_phys_id_; // next unused value for encoding final component of MPI tag bitfield
  int root_level, max_level, current_level;
  int num_mesh_threads_;
  /// Maps Global Block IDs to which rank the block is mapped to.
  std::vector<int> ranklist;
  /// Maps rank to start of local block IDs.
  std::vector<int> nslist;
  /// Maps rank to count of local blocks.
  std::vector<int> nblist;
  /// Maps global block ID to its cost
  std::vector<double> costlist;
  // 8x arrays used exclusively for AMR (not SMR):
  /// Count of blocks to refine on each rank
  std::vector<int> nref;
  /// Count of blocks to de-refine on each rank
  std::vector<int> nderef;
  std::vector<int> rdisp, ddisp;
  std::vector<int> bnref, bnderef;
  std::vector<int> brdisp, bddisp;
  // the last 4x should be std::size_t, but are limited to int by MPI

  std::vector<LogicalLocation> loclist;
  MeshBlockTree tree;
  // number of MeshBlocks in the x1, x2, x3 directions of the root grid:
  // (unlike LogicalLocation.lxi, nrbxi don't grow w/ AMR # of levels, so keep 32-bit int)
  int nrbx1, nrbx2, nrbx3;
  // TODO(felker) find unnecessary static_cast<> ops. from old std::int64_t type in 2018:
  // std::int64_t nrbx1, nrbx2, nrbx3;

  // flags are false if using non-uniform or user meshgen function
  bool use_uniform_meshgen_fn_[4];

  // variables for load balancing control
  bool lb_flag_, lb_automatic_, lb_manual_;
  double lb_tolerance_;
  int lb_interval_;

  // functions
  MeshGenFunc MeshGenerator_[4];
  BValFunc BoundaryFunction_[6];
  AMRFlagFunc AMRFlag_;
  SrcTermFunc UserSourceTerm_;
  TimeStepFunc UserTimeStep_;
  MetricFunc UserMetric_;

  void OutputMeshStructure(int dim);
  void CalculateLoadBalance(std::vector<double> const &costlist,
                            std::vector<int> &ranklist, std::vector<int> &nslist,
                            std::vector<int> &nblist);
  void ResetLoadBalanceVariables();

  void ReserveMeshBlockPhysIDs();

  // Mesh::LoadBalancingAndAdaptiveMeshRefinement() helper functions:
  void UpdateCostList();
  void UpdateMeshBlockTree(int &nnew, int &ndel);
  bool GatherCostListAndCheckBalance();
  void RedistributeAndRefineMeshBlocks(ParameterInput *pin, ApplicationInput *app_in,
                                       int ntot);

  // Mesh::RedistributeAndRefineMeshBlocks() helper functions:
  // step 6: send
  void PrepareSendSameLevel(MeshBlock *pb, ParArray1D<Real> &sendbuf);
  void PrepareSendCoarseToFineAMR(MeshBlock *pb, ParArray1D<Real> &sendbuf,
                                  LogicalLocation &lloc);
  void PrepareSendFineToCoarseAMR(MeshBlock *pb, ParArray1D<Real> &sendbuf);
  // step 7: create new MeshBlock list (same MPI rank but diff level: create new block)
  // moved public to be called from device
  // step 8: receive
  void FinishRecvSameLevel(MeshBlock *pb, ParArray1D<Real> &recvbuf);
  void FinishRecvFineToCoarseAMR(MeshBlock *pb, ParArray1D<Real> &recvbuf,
                                 LogicalLocation &lloc);
  void FinishRecvCoarseToFineAMR(MeshBlock *pb, ParArray1D<Real> &recvbuf);

  // defined in either the prob file or default_pgen.cpp in ../pgen/
  static void InitUserMeshDataDefault(ParameterInput *pin);
  std::function<void(ParameterInput *)> InitUserMeshData = InitUserMeshDataDefault;

  // often used (not defined) in prob file in ../pgen/
  void EnrollUserBoundaryFunction(BoundaryFace face, BValFunc my_func);
  // DEPRECATED(felker): provide trivial overload for old-style BoundaryFace enum argument
  void EnrollUserBoundaryFunction(int face, BValFunc my_func);

  void EnrollUserRefinementCondition(AMRFlagFunc amrflag);
  void EnrollUserMeshGenerator(CoordinateDirection dir, MeshGenFunc my_mg);
  void EnrollUserExplicitSourceFunction(SrcTermFunc my_func);
  void EnrollUserTimeStepFunction(TimeStepFunc my_func);
  void EnrollUserMetric(MetricFunc my_func);
};

//----------------------------------------------------------------------------------------
// \!fn Real ComputeMeshGeneratorX(std::int64_t index, std::int64_t nrange,
//                                 bool sym_interval)
// \brief wrapper fn to compute Real x logical location for either [0., 1.] or [-0.5, 0.5]
//        real cell ranges for MeshGenerator_[] functions (default/user vs. uniform)

inline Real ComputeMeshGeneratorX(std::int64_t index, std::int64_t nrange,
                                  bool sym_interval) {
  // index is typically 0, ... nrange for non-ghost boundaries
  if (!sym_interval) {
    // to map to fractional logical position [0.0, 1.0], simply divide by # of faces
    return static_cast<Real>(index) / static_cast<Real>(nrange);
  } else {
    // to map to a [-0.5, 0.5] range, rescale int indices around 0 before FP conversion
    // if nrange is even, there is an index at center x=0.0; map it to (int) 0
    // if nrange is odd, the center x=0.0 is between two indices; map them to -1, 1
    std::int64_t noffset = index - (nrange) / 2;
    std::int64_t noffset_ceil = index - (nrange + 1) / 2; // = noffset if nrange is even
    // std::cout << "noffset, noffset_ceil = " << noffset << ", " << noffset_ceil << "\n";
    // average the (possibly) biased integer indexing
    return static_cast<Real>(noffset + noffset_ceil) / (2.0 * nrange);
  }
}

//----------------------------------------------------------------------------------------
// \!fn Real DefaultMeshGeneratorX1(Real x, RegionSize rs)
// \brief x1 mesh generator function, x is the logical location; x=i/nx1, real in [0., 1.]

inline Real DefaultMeshGeneratorX1(Real x, RegionSize rs) {
  Real lw, rw;
  if (rs.x1rat == 1.0) {
    rw = x, lw = 1.0 - x;
  } else {
    Real ratn = std::pow(rs.x1rat, rs.nx1);
    Real rnx = std::pow(rs.x1rat, x * rs.nx1);
    lw = (rnx - ratn) / (1.0 - ratn);
    rw = 1.0 - lw;
  }
  // linear interp, equally weighted from left (x(xmin)=0.0) and right (x(xmax)=1.0)
  return rs.x1min * lw + rs.x1max * rw;
}

//----------------------------------------------------------------------------------------
// \!fn Real DefaultMeshGeneratorX2(Real x, RegionSize rs)
// \brief x2 mesh generator function, x is the logical location; x=j/nx2, real in [0., 1.]

inline Real DefaultMeshGeneratorX2(Real x, RegionSize rs) {
  Real lw, rw;
  if (rs.x2rat == 1.0) {
    rw = x, lw = 1.0 - x;
  } else {
    Real ratn = std::pow(rs.x2rat, rs.nx2);
    Real rnx = std::pow(rs.x2rat, x * rs.nx2);
    lw = (rnx - ratn) / (1.0 - ratn);
    rw = 1.0 - lw;
  }
  return rs.x2min * lw + rs.x2max * rw;
}

//----------------------------------------------------------------------------------------
// \!fn Real DefaultMeshGeneratorX3(Real x, RegionSize rs)
// \brief x3 mesh generator function, x is the logical location; x=k/nx3, real in [0., 1.]

inline Real DefaultMeshGeneratorX3(Real x, RegionSize rs) {
  Real lw, rw;
  if (rs.x3rat == 1.0) {
    rw = x, lw = 1.0 - x;
  } else {
    Real ratn = std::pow(rs.x3rat, rs.nx3);
    Real rnx = std::pow(rs.x3rat, x * rs.nx3);
    lw = (rnx - ratn) / (1.0 - ratn);
    rw = 1.0 - lw;
  }
  return rs.x3min * lw + rs.x3max * rw;
}

//----------------------------------------------------------------------------------------
// \!fn Real UniformMeshGeneratorX1(Real x, RegionSize rs)
// \brief x1 mesh generator function, x is the logical location; real cells in [-0.5, 0.5]

inline Real UniformMeshGeneratorX1(Real x, RegionSize rs) {
  // linear interp, equally weighted from left (x(xmin)=-0.5) and right (x(xmax)=0.5)
  return static_cast<Real>(0.5) * (rs.x1min + rs.x1max) + (x * rs.x1max - x * rs.x1min);
}

//----------------------------------------------------------------------------------------
// \!fn Real UniformMeshGeneratorX2(Real x, RegionSize rs)
// \brief x2 mesh generator function, x is the logical location; real cells in [-0.5, 0.5]

inline Real UniformMeshGeneratorX2(Real x, RegionSize rs) {
  return static_cast<Real>(0.5) * (rs.x2min + rs.x2max) + (x * rs.x2max - x * rs.x2min);
}

//----------------------------------------------------------------------------------------
// \!fn Real UniformMeshGeneratorX3(Real x, RegionSize rs)
// \brief x3 mesh generator function, x is the logical location; real cells in [-0.5, 0.5]

inline Real UniformMeshGeneratorX3(Real x, RegionSize rs) {
  return static_cast<Real>(0.5) * (rs.x3min + rs.x3max) + (x * rs.x3max - x * rs.x3min);
}

} // namespace parthenon

#endif // MESH_MESH_HPP_<|MERGE_RESOLUTION|>--- conflicted
+++ resolved
@@ -80,16 +80,6 @@
  public:
   MeshBlock() = default;
   MeshBlock(const int n_side, const int ndim); // for Kokkos testing with ghost
-<<<<<<< HEAD
-  MeshBlock(int igid, int ilid, LogicalLocation iloc, RegionSize input_block,
-            BoundaryFlag *input_bcs, Mesh *pm, ParameterInput *pin,
-            ApplicationInput *app_in, Properties_t &properties, Packages_t &packages,
-            int igflag, bool ref_flag = false);
-  MeshBlock(int igid, int ilid, Mesh *pm, ParameterInput *pin, ApplicationInput *app_in,
-            Properties_t &properties, Packages_t &packages, LogicalLocation iloc,
-            RegionSize input_block, BoundaryFlag *input_bcs, double icost, int igflag);
-=======
->>>>>>> 0ca951a2
   ~MeshBlock();
 
   // Factory method deals with initialization for you
