//========================================================================================
// Athena++ astrophysical MHD code
// Copyright(C) 2014 James M. Stone <jmstone@princeton.edu> and other code contributors
// Licensed under the 3-clause BSD License, see LICENSE file for details
//========================================================================================
// (C) (or copyright) 2020. Triad National Security, LLC. All rights reserved.
//
// This program was produced under U.S. Government contract 89233218CNA000001 for Los
// Alamos National Laboratory (LANL), which is operated by Triad National Security, LLC
// for the U.S. Department of Energy/National Nuclear Security Administration. All rights
// in the program are reserved by Triad National Security, LLC, and the U.S. Department
// of Energy/National Nuclear Security Administration. The Government is granted for
// itself and others acting on its behalf a nonexclusive, paid-up, irrevocable worldwide
// license in this material to reproduce, prepare derivative works, distribute copies to
// the public, perform publicly and display publicly, and to permit others to do so.
//========================================================================================
//! \file weighted_ave.cpp
//  \brief

#include "athena.hpp"
#include "mesh/mesh.hpp"
#include "parthenon_arrays.hpp"

namespace parthenon {

//----------------------------------------------------------------------------------------
//! \fn  void WeightedAve::WeightedAve
//  \brief Compute weighted average of ParArrayNDs (including cell-averaged U in time
//         integrator step)

void MeshBlock::WeightedAve(ParArrayND<Real> &u_out, ParArrayND<Real> &u_in1,
                            ParArrayND<Real> &u_in2, const Real wght[3]) {
  // consider every possible simplified form of weighted sum operator:
  // U = a*U + b*U1 + c*U2

  // assuming all 3x arrays are of the same size (or at least u_out is equal or larger
  // than each input array) in each array dimension, and full range is desired:
  // nx4*(3D real MeshBlock cells)
  const int nu = u_out.GetDim(4) - 1;

<<<<<<< HEAD
  const IndexDomain interior = IndexDomain::interior;
  IndexRange ib = cellbounds.GetBoundsI(interior);
  IndexRange jb = cellbounds.GetBoundsJ(interior);
  IndexRange kb = cellbounds.GetBoundsK(interior);
  // u_in2 may be an unallocated AthenaArray if using a 2S time integrator
  if (wght[0] == 1.0) {
    if (wght[2] != 0.0) {
      for (int n=0; n<=nu; ++n) {
        for (int k=kb.s; k<=kb.e; ++k) {
          for (int j=jb.s; j<=jb.e; ++j) {
#pragma omp simd
            for (int i=ib.s; i<=ib.e; ++i) {
              u_out(n,k,j,i) += wght[1]*u_in1(n,k,j,i) + wght[2]*u_in2(n,k,j,i);
=======
  // u_in2 may be an unallocated ParArrayND if using a 2S time integrator
  if (wght[0] == 1.0) {
    if (wght[2] != 0.0) {
      for (int n = 0; n <= nu; ++n) {
        for (int k = ks; k <= ke; ++k) {
          for (int j = js; j <= je; ++j) {
#pragma omp simd
            for (int i = is; i <= ie; ++i) {
              u_out(n, k, j, i) +=
                  wght[1] * u_in1(n, k, j, i) + wght[2] * u_in2(n, k, j, i);
>>>>>>> 45257b25
            }
          }
        }
      }
    } else { // do not dereference u_in2
      if (wght[1] != 0.0) {
<<<<<<< HEAD
        for (int n=0; n<=nu; ++n) {
          for (int k=kb.s; k<=kb.e; ++k) {
            for (int j=jb.s; j<=jb.e; ++j) {
#pragma omp simd
              for (int i=ib.s; i<=ib.e; ++i) {
                u_out(n,k,j,i) += wght[1]*u_in1(n,k,j,i);
=======
        for (int n = 0; n <= nu; ++n) {
          for (int k = ks; k <= ke; ++k) {
            for (int j = js; j <= je; ++j) {
#pragma omp simd
              for (int i = is; i <= ie; ++i) {
                u_out(n, k, j, i) += wght[1] * u_in1(n, k, j, i);
>>>>>>> 45257b25
              }
            }
          }
        }
      }
    }
  } else if (wght[0] == 0.0) {
    if (wght[2] != 0.0) {
<<<<<<< HEAD
      for (int n=0; n<=nu; ++n) {
        for (int k=kb.s; k<=kb.e; ++k) {
          for (int j=jb.s; j<=jb.e; ++j) {
#pragma omp simd
            for (int i=ib.s; i<=ib.e; ++i) {
              u_out(n,k,j,i) = wght[1]*u_in1(n,k,j,i) + wght[2]*u_in2(n,k,j,i);
=======
      for (int n = 0; n <= nu; ++n) {
        for (int k = ks; k <= ke; ++k) {
          for (int j = js; j <= je; ++j) {
#pragma omp simd
            for (int i = is; i <= ie; ++i) {
              u_out(n, k, j, i) =
                  wght[1] * u_in1(n, k, j, i) + wght[2] * u_in2(n, k, j, i);
>>>>>>> 45257b25
            }
          }
        }
      }
    } else if (wght[1] == 1.0) {
      // just deep copy
<<<<<<< HEAD
      for (int n=0; n<=nu; ++n) {
        for (int k=kb.s; k<=kb.e; ++k) {
          for (int j=jb.s; j<=jb.e; ++j) {
#pragma omp simd
            for (int i=ib.s; i<=ib.e; ++i) {
              u_out(n,k,j,i) = u_in1(n,k,j,i);
=======
      for (int n = 0; n <= nu; ++n) {
        for (int k = ks; k <= ke; ++k) {
          for (int j = js; j <= je; ++j) {
#pragma omp simd
            for (int i = is; i <= ie; ++i) {
              u_out(n, k, j, i) = u_in1(n, k, j, i);
>>>>>>> 45257b25
            }
          }
        }
      }
    } else {
<<<<<<< HEAD
      for (int n=0; n<=nu; ++n) {
        for (int k=kb.s; k<=kb.e; ++k) {
          for (int j=jb.s; j<=jb.e; ++j) {
#pragma omp simd
            for (int i=ib.s; i<=ib.e; ++i) {
              u_out(n,k,j,i) = wght[1]*u_in1(n,k,j,i);
=======
      for (int n = 0; n <= nu; ++n) {
        for (int k = ks; k <= ke; ++k) {
          for (int j = js; j <= je; ++j) {
#pragma omp simd
            for (int i = is; i <= ie; ++i) {
              u_out(n, k, j, i) = wght[1] * u_in1(n, k, j, i);
>>>>>>> 45257b25
            }
          }
        }
      }
    }
  } else {
    if (wght[2] != 0.0) {
<<<<<<< HEAD
      for (int n=0; n<=nu; ++n) {
        for (int k=kb.s; k<=kb.e; ++k) {
          for (int j=jb.s; j<=jb.e; ++j) {
#pragma omp simd
            for (int i=ib.s; i<=ib.e; ++i) {
              u_out(n,k,j,i) = wght[0]*u_out(n,k,j,i) + wght[1]*u_in1(n,k,j,i)
                               + wght[2]*u_in2(n,k,j,i);
=======
      for (int n = 0; n <= nu; ++n) {
        for (int k = ks; k <= ke; ++k) {
          for (int j = js; j <= je; ++j) {
#pragma omp simd
            for (int i = is; i <= ie; ++i) {
              u_out(n, k, j, i) = wght[0] * u_out(n, k, j, i) +
                                  wght[1] * u_in1(n, k, j, i) +
                                  wght[2] * u_in2(n, k, j, i);
>>>>>>> 45257b25
            }
          }
        }
      }
    } else { // do not dereference u_in2
      if (wght[1] != 0.0) {
<<<<<<< HEAD
        for (int n=0; n<=nu; ++n) {
          for (int k=kb.s; k<=kb.e; ++k) {
            for (int j=jb.s; j<=jb.e; ++j) {
#pragma omp simd
              for (int i=ib.s; i<=ib.e; ++i) {
                u_out(n,k,j,i) = wght[0]*u_out(n,k,j,i) + wght[1]*u_in1(n,k,j,i);
=======
        for (int n = 0; n <= nu; ++n) {
          for (int k = ks; k <= ke; ++k) {
            for (int j = js; j <= je; ++j) {
#pragma omp simd
              for (int i = is; i <= ie; ++i) {
                u_out(n, k, j, i) =
                    wght[0] * u_out(n, k, j, i) + wght[1] * u_in1(n, k, j, i);
>>>>>>> 45257b25
              }
            }
          }
        }
      } else { // do not dereference u_in1
<<<<<<< HEAD
        for (int n=0; n<=nu; ++n) {
          for (int k=kb.s; k<=kb.e; ++k) {
            for (int j=jb.s; j<=jb.e; ++j) {
#pragma omp simd
              for (int i=ib.s; i<=ib.e; ++i) {
                u_out(n,k,j,i) *= wght[0];
=======
        for (int n = 0; n <= nu; ++n) {
          for (int k = ks; k <= ke; ++k) {
            for (int j = js; j <= je; ++j) {
#pragma omp simd
              for (int i = is; i <= ie; ++i) {
                u_out(n, k, j, i) *= wght[0];
>>>>>>> 45257b25
              }
            }
          }
        }
      }
    }
  }
  return;
}

//----------------------------------------------------------------------------------------
//! \fn  void MeshBlock::WeightedAve
//  \brief Compute weighted average of face-averaged B in time integrator step

void MeshBlock::WeightedAve(FaceField &b_out, FaceField &b_in1, FaceField &b_in2,
                            const Real wght[3]) {
<<<<<<< HEAD
=======
  int jl = js;
  int ju = je + 1;
>>>>>>> 45257b25

  IndexRange ib = cellbounds.GetBoundsI(IndexDomain::interior);
  IndexRange jb = cellbounds.GetBoundsJ(IndexDomain::interior);
  IndexRange kb = cellbounds.GetBoundsK(IndexDomain::interior);
  // Note: these loops can be combined now that they avoid curl terms
  // Only need to separately account for the final longitudinal face in each loop limit
  if (wght[0] == 1.0) {
    if (wght[2] != 0.0) {
      //---- B1
<<<<<<< HEAD
      for (int k=kb.s; k<=kb.e; ++k) {
        for (int j=jb.s; j<=jb.e; ++j) {
#pragma omp simd
          for (int i=ib.s; i<=ib.e+1; ++i) {
            b_out.x1f(k,j,i) += wght[1]*b_in1.x1f(k,j,i) + wght[2]*b_in2.x1f(k,j,i);
=======
      for (int k = ks; k <= ke; ++k) {
        for (int j = js; j <= je; ++j) {
#pragma omp simd
          for (int i = is; i <= ie + 1; ++i) {
            b_out.x1f(k, j, i) +=
                wght[1] * b_in1.x1f(k, j, i) + wght[2] * b_in2.x1f(k, j, i);
>>>>>>> 45257b25
          }
        }
      }
      //---- B2
<<<<<<< HEAD
      for (int k=kb.s; k<=kb.e; ++k) {
        for (int j=jb.s; j<=jb.e; ++j) {
#pragma omp simd
          for (int i=ib.s; i<=ib.e; ++i) {
            b_out.x2f(k,j,i) += wght[1]*b_in1.x2f(k,j,i) + wght[2]*b_in2.x2f(k,j,i);
=======
      for (int k = ks; k <= ke; ++k) {
        for (int j = jl; j <= ju; ++j) {
#pragma omp simd
          for (int i = is; i <= ie; ++i) {
            b_out.x2f(k, j, i) +=
                wght[1] * b_in1.x2f(k, j, i) + wght[2] * b_in2.x2f(k, j, i);
>>>>>>> 45257b25
          }
        }
      }
      //---- B3
<<<<<<< HEAD
      for (int k=kb.s; k<=kb.e+1; ++k) {
        for (int j=jb.s; j<=jb.e; ++j) {
#pragma omp simd
          for (int i=ib.s; i<=ib.e; ++i) {
            b_out.x3f(k,j,i) += wght[1]*b_in1.x3f(k,j,i) + wght[2]*b_in2.x3f(k,j,i);
=======
      for (int k = ks; k <= ke + 1; ++k) {
        for (int j = js; j <= je; ++j) {
#pragma omp simd
          for (int i = is; i <= ie; ++i) {
            b_out.x3f(k, j, i) +=
                wght[1] * b_in1.x3f(k, j, i) + wght[2] * b_in2.x3f(k, j, i);
>>>>>>> 45257b25
          }
        }
      }
    } else { // do not dereference u_in2
      if (wght[1] != 0.0) {
        //---- B1
<<<<<<< HEAD
        for (int k=kb.s; k<=kb.e; ++k) {
          for (int j=jb.s; j<=jb.e; ++j) {
#pragma omp simd
            for (int i=ib.s; i<=ib.e+1; ++i) {
              b_out.x1f(k,j,i) += wght[1]*b_in1.x1f(k,j,i);
=======
        for (int k = ks; k <= ke; ++k) {
          for (int j = js; j <= je; ++j) {
#pragma omp simd
            for (int i = is; i <= ie + 1; ++i) {
              b_out.x1f(k, j, i) += wght[1] * b_in1.x1f(k, j, i);
>>>>>>> 45257b25
            }
          }
        }
        //---- B2
<<<<<<< HEAD
        for (int k=kb.s; k<=kb.e; ++k) {
          for (int j=jb.s; j<=jb.e; ++j) {
#pragma omp simd
            for (int i=ib.s; i<=ib.e; ++i) {
              b_out.x2f(k,j,i) += wght[1]*b_in1.x2f(k,j,i);
=======
        for (int k = ks; k <= ke; ++k) {
          for (int j = jl; j <= ju; ++j) {
#pragma omp simd
            for (int i = is; i <= ie; ++i) {
              b_out.x2f(k, j, i) += wght[1] * b_in1.x2f(k, j, i);
>>>>>>> 45257b25
            }
          }
        }
        //---- B3
<<<<<<< HEAD
        for (int k=kb.s; k<=kb.e+1; ++k) {
          for (int j=jb.s; j<=jb.e; ++j) {
#pragma omp simd
            for (int i=ib.s; i<=ib.e; ++i) {
              b_out.x3f(k,j,i) += wght[1]*b_in1.x3f(k,j,i);
=======
        for (int k = ks; k <= ke + 1; ++k) {
          for (int j = js; j <= je; ++j) {
#pragma omp simd
            for (int i = is; i <= ie; ++i) {
              b_out.x3f(k, j, i) += wght[1] * b_in1.x3f(k, j, i);
>>>>>>> 45257b25
            }
          }
        }
      }
    }
  } else if (wght[0] == 0.0) {
    if (wght[2] != 0.0) {
      //---- B1
<<<<<<< HEAD
      for (int k=kb.s; k<=kb.e; ++k) {
        for (int j=jb.s; j<=jb.e; ++j) {
#pragma omp simd
          for (int i=ib.s; i<=ib.e+1; ++i) {
            b_out.x1f(k,j,i) = wght[1]*b_in1.x1f(k,j,i) + wght[2]*b_in2.x1f(k,j,i);
=======
      for (int k = ks; k <= ke; ++k) {
        for (int j = js; j <= je; ++j) {
#pragma omp simd
          for (int i = is; i <= ie + 1; ++i) {
            b_out.x1f(k, j, i) =
                wght[1] * b_in1.x1f(k, j, i) + wght[2] * b_in2.x1f(k, j, i);
>>>>>>> 45257b25
          }
        }
      }
      //---- B2
<<<<<<< HEAD
      for (int k=kb.s; k<=kb.e; ++k) {
        for (int j=jb.s; j<=jb.e; ++j) {
#pragma omp simd
          for (int i=ib.s; i<=ib.e; ++i) {
            b_out.x2f(k,j,i) = wght[1]*b_in1.x2f(k,j,i) + wght[2]*b_in2.x2f(k,j,i);
=======
      for (int k = ks; k <= ke; ++k) {
        for (int j = jl; j <= ju; ++j) {
#pragma omp simd
          for (int i = is; i <= ie; ++i) {
            b_out.x2f(k, j, i) =
                wght[1] * b_in1.x2f(k, j, i) + wght[2] * b_in2.x2f(k, j, i);
>>>>>>> 45257b25
          }
        }
      }
      //---- B3
<<<<<<< HEAD
      for (int k=kb.s; k<=kb.e+1; ++k) {
        for (int j=jb.s; j<=jb.e; ++j) {
#pragma omp simd
          for (int i=ib.s; i<=ib.e; ++i) {
            b_out.x3f(k,j,i) = wght[1]*b_in1.x3f(k,j,i) + wght[2]*b_in2.x3f(k,j,i);
=======
      for (int k = ks; k <= ke + 1; ++k) {
        for (int j = js; j <= je; ++j) {
#pragma omp simd
          for (int i = is; i <= ie; ++i) {
            b_out.x3f(k, j, i) =
                wght[1] * b_in1.x3f(k, j, i) + wght[2] * b_in2.x3f(k, j, i);
>>>>>>> 45257b25
          }
        }
      }
    } else if (wght[1] == 1.0) {
      // jb.est deep copy
      //---- B1
<<<<<<< HEAD
      for (int k=kb.s; k<=kb.e; ++k) {
        for (int j=jb.s; j<=jb.e; ++j) {
#pragma omp simd
          for (int i=ib.s; i<=ib.e+1; ++i) {
            b_out.x1f(k,j,i) = b_in1.x1f(k,j,i);
=======
      for (int k = ks; k <= ke; ++k) {
        for (int j = js; j <= je; ++j) {
#pragma omp simd
          for (int i = is; i <= ie + 1; ++i) {
            b_out.x1f(k, j, i) = b_in1.x1f(k, j, i);
>>>>>>> 45257b25
          }
        }
      }
      //---- B2
<<<<<<< HEAD
      for (int k=kb.s; k<=kb.e; ++k) {
        for (int j=jb.s; j<=jb.e; ++j) {
#pragma omp simd
          for (int i=ib.s; i<=ib.e; ++i) {
            b_out.x2f(k,j,i) = b_in1.x2f(k,j,i);
=======
      for (int k = ks; k <= ke; ++k) {
        for (int j = jl; j <= ju; ++j) {
#pragma omp simd
          for (int i = is; i <= ie; ++i) {
            b_out.x2f(k, j, i) = b_in1.x2f(k, j, i);
>>>>>>> 45257b25
          }
        }
      }
      //---- B3
<<<<<<< HEAD
      for (int k=kb.s; k<=kb.e+1; ++k) {
        for (int j=jb.s; j<=jb.e; ++j) {
#pragma omp simd
          for (int i=ib.s; i<=ib.e; ++i) {
            b_out.x3f(k,j,i) = b_in1.x3f(k,j,i);
=======
      for (int k = ks; k <= ke + 1; ++k) {
        for (int j = js; j <= je; ++j) {
#pragma omp simd
          for (int i = is; i <= ie; ++i) {
            b_out.x3f(k, j, i) = b_in1.x3f(k, j, i);
>>>>>>> 45257b25
          }
        }
      }
    } else {
      //---- B1
<<<<<<< HEAD
      for (int k=kb.s; k<=kb.e; ++k) {
        for (int j=jb.s; j<=jb.e; ++j) {
#pragma omp simd
          for (int i=ib.s; i<=ib.e+1; ++i) {
            b_out.x1f(k,j,i) = wght[1]*b_in1.x1f(k,j,i);
=======
      for (int k = ks; k <= ke; ++k) {
        for (int j = js; j <= je; ++j) {
#pragma omp simd
          for (int i = is; i <= ie + 1; ++i) {
            b_out.x1f(k, j, i) = wght[1] * b_in1.x1f(k, j, i);
>>>>>>> 45257b25
          }
        }
      }
      //---- B2
<<<<<<< HEAD
      for (int k=kb.s; k<=kb.e; ++k) {
        for (int j=jb.s; j<=jb.e; ++j) {
#pragma omp simd
          for (int i=ib.s; i<=ib.e; ++i) {
            b_out.x2f(k,j,i) = wght[1]*b_in1.x2f(k,j,i);
=======
      for (int k = ks; k <= ke; ++k) {
        for (int j = jl; j <= ju; ++j) {
#pragma omp simd
          for (int i = is; i <= ie; ++i) {
            b_out.x2f(k, j, i) = wght[1] * b_in1.x2f(k, j, i);
>>>>>>> 45257b25
          }
        }
      }
      //---- B3
<<<<<<< HEAD
      for (int k=kb.s; k<=kb.e+1; ++k) {
        for (int j=jb.s; j<=jb.e; ++j) {
#pragma omp simd
          for (int i=ib.s; i<=ib.e; ++i) {
            b_out.x3f(k,j,i) = wght[1]*b_in1.x3f(k,j,i);
=======
      for (int k = ks; k <= ke + 1; ++k) {
        for (int j = js; j <= je; ++j) {
#pragma omp simd
          for (int i = is; i <= ie; ++i) {
            b_out.x3f(k, j, i) = wght[1] * b_in1.x3f(k, j, i);
>>>>>>> 45257b25
          }
        }
      }
    }
  } else {
    if (wght[2] != 0.0) {
      //---- B1
<<<<<<< HEAD
      for (int k=kb.s; k<=kb.e; ++k) {
        for (int j=jb.s; j<=jb.e; ++j) {
#pragma omp simd
          for (int i=ib.s; i<=ib.e+1; ++i) {
            b_out.x1f(k,j,i) = wght[0]*b_out.x1f(k,j,i) + wght[1]*b_in1.x1f(k,j,i)
                               + wght[2]*b_in2.x1f(k,j,i);
=======
      for (int k = ks; k <= ke; ++k) {
        for (int j = js; j <= je; ++j) {
#pragma omp simd
          for (int i = is; i <= ie + 1; ++i) {
            b_out.x1f(k, j, i) = wght[0] * b_out.x1f(k, j, i) +
                                 wght[1] * b_in1.x1f(k, j, i) +
                                 wght[2] * b_in2.x1f(k, j, i);
>>>>>>> 45257b25
          }
        }
      }
      //---- B2
<<<<<<< HEAD
      for (int k=kb.s; k<=kb.e; ++k) {
        for (int j=jb.s; j<=jb.e; ++j) {
#pragma omp simd
          for (int i=ib.s; i<=ib.e; ++i) {
            b_out.x2f(k,j,i) = wght[0]*b_out.x2f(k,j,i) + wght[1]*b_in1.x2f(k,j,i)
                               + wght[2]*b_in2.x2f(k,j,i);
=======
      for (int k = ks; k <= ke; ++k) {
        for (int j = jl; j <= ju; ++j) {
#pragma omp simd
          for (int i = is; i <= ie; ++i) {
            b_out.x2f(k, j, i) = wght[0] * b_out.x2f(k, j, i) +
                                 wght[1] * b_in1.x2f(k, j, i) +
                                 wght[2] * b_in2.x2f(k, j, i);
>>>>>>> 45257b25
          }
        }
      }
      //---- B3
<<<<<<< HEAD
      for (int k=kb.s; k<=kb.e+1; ++k) {
        for (int j=jb.s; j<=jb.e; ++j) {
#pragma omp simd
          for (int i=ib.s; i<=ib.e; ++i) {
            b_out.x3f(k,j,i) = wght[0]*b_out.x3f(k,j,i) + wght[1]*b_in1.x3f(k,j,i)
                               + wght[2]*b_in2.x3f(k,j,i);
=======
      for (int k = ks; k <= ke + 1; ++k) {
        for (int j = js; j <= je; ++j) {
#pragma omp simd
          for (int i = is; i <= ie; ++i) {
            b_out.x3f(k, j, i) = wght[0] * b_out.x3f(k, j, i) +
                                 wght[1] * b_in1.x3f(k, j, i) +
                                 wght[2] * b_in2.x3f(k, j, i);
>>>>>>> 45257b25
          }
        }
      }
    } else { // do not dereference u_in2
      if (wght[1] != 0.0) {
        //---- B1
<<<<<<< HEAD
        for (int k=kb.s; k<=kb.e; ++k) {
          for (int j=jb.s; j<=jb.e; ++j) {
#pragma omp simd
            for (int i=ib.s; i<=ib.e+1; ++i) {
              b_out.x1f(k,j,i) = wght[0]*b_out.x1f(k,j,i) + wght[1]*b_in1.x1f(k,j,i);
=======
        for (int k = ks; k <= ke; ++k) {
          for (int j = js; j <= je; ++j) {
#pragma omp simd
            for (int i = is; i <= ie + 1; ++i) {
              b_out.x1f(k, j, i) =
                  wght[0] * b_out.x1f(k, j, i) + wght[1] * b_in1.x1f(k, j, i);
>>>>>>> 45257b25
            }
          }
        }
        //---- B2
<<<<<<< HEAD
        for (int k=kb.s; k<=kb.e; ++k) {
          for (int j=jb.s; j<=jb.e; ++j) {
#pragma omp simd
            for (int i=ib.s; i<=ib.e; ++i) {
              b_out.x2f(k,j,i) = wght[0]*b_out.x2f(k,j,i) + wght[1]*b_in1.x2f(k,j,i);
=======
        for (int k = ks; k <= ke; ++k) {
          for (int j = jl; j <= ju; ++j) {
#pragma omp simd
            for (int i = is; i <= ie; ++i) {
              b_out.x2f(k, j, i) =
                  wght[0] * b_out.x2f(k, j, i) + wght[1] * b_in1.x2f(k, j, i);
>>>>>>> 45257b25
            }
          }
        }
        //---- B3
<<<<<<< HEAD
        for (int k=kb.s; k<=kb.e+1; ++k) {
          for (int j=jb.s; j<=jb.e; ++j) {
#pragma omp simd
            for (int i=ib.s; i<=ib.e; ++i) {
              b_out.x3f(k,j,i) = wght[0]*b_out.x3f(k,j,i) + wght[1]*b_in1.x3f(k,j,i);
=======
        for (int k = ks; k <= ke + 1; ++k) {
          for (int j = js; j <= je; ++j) {
#pragma omp simd
            for (int i = is; i <= ie; ++i) {
              b_out.x3f(k, j, i) =
                  wght[0] * b_out.x3f(k, j, i) + wght[1] * b_in1.x3f(k, j, i);
>>>>>>> 45257b25
            }
          }
        }
      } else { // do not dereference u_in1
        //---- B1
<<<<<<< HEAD
        for (int k=kb.s; k<=kb.e; ++k) {
          for (int j=jb.s; j<=jb.e; ++j) {
#pragma omp simd
            for (int i=ib.s; i<=ib.e+1; ++i) {
              b_out.x1f(k,j,i) *= wght[0];
=======
        for (int k = ks; k <= ke; ++k) {
          for (int j = js; j <= je; ++j) {
#pragma omp simd
            for (int i = is; i <= ie + 1; ++i) {
              b_out.x1f(k, j, i) *= wght[0];
>>>>>>> 45257b25
            }
          }
        }
        //---- B2
<<<<<<< HEAD
        for (int k=kb.s; k<=kb.e; ++k) {
          for (int j=jb.s; j<=jb.e; ++j) {
#pragma omp simd
            for (int i=ib.s; i<=ib.e; ++i) {
              b_out.x2f(k,j,i) *= wght[0];
=======
        for (int k = ks; k <= ke; ++k) {
          for (int j = jl; j <= ju; ++j) {
#pragma omp simd
            for (int i = is; i <= ie; ++i) {
              b_out.x2f(k, j, i) *= wght[0];
>>>>>>> 45257b25
            }
          }
        }
        //---- B3
<<<<<<< HEAD
        for (int k=kb.s; k<=kb.e+1; ++k) {
          for (int j=jb.s; j<=jb.e; ++j) {
#pragma omp simd
            for (int i=ib.s; i<=ib.e; ++i) {
              b_out.x3f(k,j,i) *= wght[0];
=======
        for (int k = ks; k <= ke + 1; ++k) {
          for (int j = js; j <= je; ++j) {
#pragma omp simd
            for (int i = is; i <= ie; ++i) {
              b_out.x3f(k, j, i) *= wght[0];
>>>>>>> 45257b25
            }
          }
        }
      }
    }
  }
  return;
}

} // namespace parthenon<|MERGE_RESOLUTION|>--- conflicted
+++ resolved
@@ -38,7 +38,6 @@
   // nx4*(3D real MeshBlock cells)
   const int nu = u_out.GetDim(4) - 1;
 
-<<<<<<< HEAD
   const IndexDomain interior = IndexDomain::interior;
   IndexRange ib = cellbounds.GetBoundsI(interior);
   IndexRange jb = cellbounds.GetBoundsJ(interior);
@@ -52,39 +51,18 @@
 #pragma omp simd
             for (int i=ib.s; i<=ib.e; ++i) {
               u_out(n,k,j,i) += wght[1]*u_in1(n,k,j,i) + wght[2]*u_in2(n,k,j,i);
-=======
-  // u_in2 may be an unallocated ParArrayND if using a 2S time integrator
-  if (wght[0] == 1.0) {
-    if (wght[2] != 0.0) {
-      for (int n = 0; n <= nu; ++n) {
-        for (int k = ks; k <= ke; ++k) {
-          for (int j = js; j <= je; ++j) {
-#pragma omp simd
-            for (int i = is; i <= ie; ++i) {
-              u_out(n, k, j, i) +=
-                  wght[1] * u_in1(n, k, j, i) + wght[2] * u_in2(n, k, j, i);
->>>>>>> 45257b25
             }
           }
         }
       }
     } else { // do not dereference u_in2
       if (wght[1] != 0.0) {
-<<<<<<< HEAD
         for (int n=0; n<=nu; ++n) {
           for (int k=kb.s; k<=kb.e; ++k) {
             for (int j=jb.s; j<=jb.e; ++j) {
 #pragma omp simd
               for (int i=ib.s; i<=ib.e; ++i) {
                 u_out(n,k,j,i) += wght[1]*u_in1(n,k,j,i);
-=======
-        for (int n = 0; n <= nu; ++n) {
-          for (int k = ks; k <= ke; ++k) {
-            for (int j = js; j <= je; ++j) {
-#pragma omp simd
-              for (int i = is; i <= ie; ++i) {
-                u_out(n, k, j, i) += wght[1] * u_in1(n, k, j, i);
->>>>>>> 45257b25
               }
             }
           }
@@ -93,63 +71,35 @@
     }
   } else if (wght[0] == 0.0) {
     if (wght[2] != 0.0) {
-<<<<<<< HEAD
       for (int n=0; n<=nu; ++n) {
         for (int k=kb.s; k<=kb.e; ++k) {
           for (int j=jb.s; j<=jb.e; ++j) {
 #pragma omp simd
             for (int i=ib.s; i<=ib.e; ++i) {
               u_out(n,k,j,i) = wght[1]*u_in1(n,k,j,i) + wght[2]*u_in2(n,k,j,i);
-=======
-      for (int n = 0; n <= nu; ++n) {
-        for (int k = ks; k <= ke; ++k) {
-          for (int j = js; j <= je; ++j) {
-#pragma omp simd
-            for (int i = is; i <= ie; ++i) {
-              u_out(n, k, j, i) =
-                  wght[1] * u_in1(n, k, j, i) + wght[2] * u_in2(n, k, j, i);
->>>>>>> 45257b25
             }
           }
         }
       }
     } else if (wght[1] == 1.0) {
       // just deep copy
-<<<<<<< HEAD
       for (int n=0; n<=nu; ++n) {
         for (int k=kb.s; k<=kb.e; ++k) {
           for (int j=jb.s; j<=jb.e; ++j) {
 #pragma omp simd
             for (int i=ib.s; i<=ib.e; ++i) {
               u_out(n,k,j,i) = u_in1(n,k,j,i);
-=======
-      for (int n = 0; n <= nu; ++n) {
-        for (int k = ks; k <= ke; ++k) {
-          for (int j = js; j <= je; ++j) {
-#pragma omp simd
-            for (int i = is; i <= ie; ++i) {
-              u_out(n, k, j, i) = u_in1(n, k, j, i);
->>>>>>> 45257b25
             }
           }
         }
       }
     } else {
-<<<<<<< HEAD
       for (int n=0; n<=nu; ++n) {
         for (int k=kb.s; k<=kb.e; ++k) {
           for (int j=jb.s; j<=jb.e; ++j) {
 #pragma omp simd
             for (int i=ib.s; i<=ib.e; ++i) {
               u_out(n,k,j,i) = wght[1]*u_in1(n,k,j,i);
-=======
-      for (int n = 0; n <= nu; ++n) {
-        for (int k = ks; k <= ke; ++k) {
-          for (int j = js; j <= je; ++j) {
-#pragma omp simd
-            for (int i = is; i <= ie; ++i) {
-              u_out(n, k, j, i) = wght[1] * u_in1(n, k, j, i);
->>>>>>> 45257b25
             }
           }
         }
@@ -157,7 +107,6 @@
     }
   } else {
     if (wght[2] != 0.0) {
-<<<<<<< HEAD
       for (int n=0; n<=nu; ++n) {
         for (int k=kb.s; k<=kb.e; ++k) {
           for (int j=jb.s; j<=jb.e; ++j) {
@@ -165,58 +114,29 @@
             for (int i=ib.s; i<=ib.e; ++i) {
               u_out(n,k,j,i) = wght[0]*u_out(n,k,j,i) + wght[1]*u_in1(n,k,j,i)
                                + wght[2]*u_in2(n,k,j,i);
-=======
-      for (int n = 0; n <= nu; ++n) {
-        for (int k = ks; k <= ke; ++k) {
-          for (int j = js; j <= je; ++j) {
-#pragma omp simd
-            for (int i = is; i <= ie; ++i) {
-              u_out(n, k, j, i) = wght[0] * u_out(n, k, j, i) +
-                                  wght[1] * u_in1(n, k, j, i) +
-                                  wght[2] * u_in2(n, k, j, i);
->>>>>>> 45257b25
             }
           }
         }
       }
     } else { // do not dereference u_in2
       if (wght[1] != 0.0) {
-<<<<<<< HEAD
         for (int n=0; n<=nu; ++n) {
           for (int k=kb.s; k<=kb.e; ++k) {
             for (int j=jb.s; j<=jb.e; ++j) {
 #pragma omp simd
               for (int i=ib.s; i<=ib.e; ++i) {
                 u_out(n,k,j,i) = wght[0]*u_out(n,k,j,i) + wght[1]*u_in1(n,k,j,i);
-=======
-        for (int n = 0; n <= nu; ++n) {
-          for (int k = ks; k <= ke; ++k) {
-            for (int j = js; j <= je; ++j) {
-#pragma omp simd
-              for (int i = is; i <= ie; ++i) {
-                u_out(n, k, j, i) =
-                    wght[0] * u_out(n, k, j, i) + wght[1] * u_in1(n, k, j, i);
->>>>>>> 45257b25
               }
             }
           }
         }
       } else { // do not dereference u_in1
-<<<<<<< HEAD
         for (int n=0; n<=nu; ++n) {
           for (int k=kb.s; k<=kb.e; ++k) {
             for (int j=jb.s; j<=jb.e; ++j) {
 #pragma omp simd
               for (int i=ib.s; i<=ib.e; ++i) {
                 u_out(n,k,j,i) *= wght[0];
-=======
-        for (int n = 0; n <= nu; ++n) {
-          for (int k = ks; k <= ke; ++k) {
-            for (int j = js; j <= je; ++j) {
-#pragma omp simd
-              for (int i = is; i <= ie; ++i) {
-                u_out(n, k, j, i) *= wght[0];
->>>>>>> 45257b25
               }
             }
           }
@@ -233,11 +153,6 @@
 
 void MeshBlock::WeightedAve(FaceField &b_out, FaceField &b_in1, FaceField &b_in2,
                             const Real wght[3]) {
-<<<<<<< HEAD
-=======
-  int jl = js;
-  int ju = je + 1;
->>>>>>> 45257b25
 
   IndexRange ib = cellbounds.GetBoundsI(IndexDomain::interior);
   IndexRange jb = cellbounds.GetBoundsJ(IndexDomain::interior);
@@ -247,109 +162,58 @@
   if (wght[0] == 1.0) {
     if (wght[2] != 0.0) {
       //---- B1
-<<<<<<< HEAD
       for (int k=kb.s; k<=kb.e; ++k) {
         for (int j=jb.s; j<=jb.e; ++j) {
 #pragma omp simd
           for (int i=ib.s; i<=ib.e+1; ++i) {
             b_out.x1f(k,j,i) += wght[1]*b_in1.x1f(k,j,i) + wght[2]*b_in2.x1f(k,j,i);
-=======
-      for (int k = ks; k <= ke; ++k) {
-        for (int j = js; j <= je; ++j) {
-#pragma omp simd
-          for (int i = is; i <= ie + 1; ++i) {
-            b_out.x1f(k, j, i) +=
-                wght[1] * b_in1.x1f(k, j, i) + wght[2] * b_in2.x1f(k, j, i);
->>>>>>> 45257b25
           }
         }
       }
       //---- B2
-<<<<<<< HEAD
       for (int k=kb.s; k<=kb.e; ++k) {
         for (int j=jb.s; j<=jb.e; ++j) {
 #pragma omp simd
           for (int i=ib.s; i<=ib.e; ++i) {
             b_out.x2f(k,j,i) += wght[1]*b_in1.x2f(k,j,i) + wght[2]*b_in2.x2f(k,j,i);
-=======
-      for (int k = ks; k <= ke; ++k) {
-        for (int j = jl; j <= ju; ++j) {
-#pragma omp simd
-          for (int i = is; i <= ie; ++i) {
-            b_out.x2f(k, j, i) +=
-                wght[1] * b_in1.x2f(k, j, i) + wght[2] * b_in2.x2f(k, j, i);
->>>>>>> 45257b25
           }
         }
       }
       //---- B3
-<<<<<<< HEAD
       for (int k=kb.s; k<=kb.e+1; ++k) {
         for (int j=jb.s; j<=jb.e; ++j) {
 #pragma omp simd
           for (int i=ib.s; i<=ib.e; ++i) {
             b_out.x3f(k,j,i) += wght[1]*b_in1.x3f(k,j,i) + wght[2]*b_in2.x3f(k,j,i);
-=======
-      for (int k = ks; k <= ke + 1; ++k) {
-        for (int j = js; j <= je; ++j) {
-#pragma omp simd
-          for (int i = is; i <= ie; ++i) {
-            b_out.x3f(k, j, i) +=
-                wght[1] * b_in1.x3f(k, j, i) + wght[2] * b_in2.x3f(k, j, i);
->>>>>>> 45257b25
           }
         }
       }
     } else { // do not dereference u_in2
       if (wght[1] != 0.0) {
         //---- B1
-<<<<<<< HEAD
         for (int k=kb.s; k<=kb.e; ++k) {
           for (int j=jb.s; j<=jb.e; ++j) {
 #pragma omp simd
             for (int i=ib.s; i<=ib.e+1; ++i) {
               b_out.x1f(k,j,i) += wght[1]*b_in1.x1f(k,j,i);
-=======
-        for (int k = ks; k <= ke; ++k) {
-          for (int j = js; j <= je; ++j) {
-#pragma omp simd
-            for (int i = is; i <= ie + 1; ++i) {
-              b_out.x1f(k, j, i) += wght[1] * b_in1.x1f(k, j, i);
->>>>>>> 45257b25
             }
           }
         }
         //---- B2
-<<<<<<< HEAD
         for (int k=kb.s; k<=kb.e; ++k) {
           for (int j=jb.s; j<=jb.e; ++j) {
 #pragma omp simd
             for (int i=ib.s; i<=ib.e; ++i) {
               b_out.x2f(k,j,i) += wght[1]*b_in1.x2f(k,j,i);
-=======
-        for (int k = ks; k <= ke; ++k) {
-          for (int j = jl; j <= ju; ++j) {
-#pragma omp simd
-            for (int i = is; i <= ie; ++i) {
-              b_out.x2f(k, j, i) += wght[1] * b_in1.x2f(k, j, i);
->>>>>>> 45257b25
             }
           }
         }
         //---- B3
-<<<<<<< HEAD
         for (int k=kb.s; k<=kb.e+1; ++k) {
           for (int j=jb.s; j<=jb.e; ++j) {
 #pragma omp simd
             for (int i=ib.s; i<=ib.e; ++i) {
               b_out.x3f(k,j,i) += wght[1]*b_in1.x3f(k,j,i);
-=======
-        for (int k = ks; k <= ke + 1; ++k) {
-          for (int j = js; j <= je; ++j) {
-#pragma omp simd
-            for (int i = is; i <= ie; ++i) {
-              b_out.x3f(k, j, i) += wght[1] * b_in1.x3f(k, j, i);
->>>>>>> 45257b25
             }
           }
         }
@@ -358,161 +222,86 @@
   } else if (wght[0] == 0.0) {
     if (wght[2] != 0.0) {
       //---- B1
-<<<<<<< HEAD
       for (int k=kb.s; k<=kb.e; ++k) {
         for (int j=jb.s; j<=jb.e; ++j) {
 #pragma omp simd
           for (int i=ib.s; i<=ib.e+1; ++i) {
             b_out.x1f(k,j,i) = wght[1]*b_in1.x1f(k,j,i) + wght[2]*b_in2.x1f(k,j,i);
-=======
-      for (int k = ks; k <= ke; ++k) {
-        for (int j = js; j <= je; ++j) {
-#pragma omp simd
-          for (int i = is; i <= ie + 1; ++i) {
-            b_out.x1f(k, j, i) =
-                wght[1] * b_in1.x1f(k, j, i) + wght[2] * b_in2.x1f(k, j, i);
->>>>>>> 45257b25
           }
         }
       }
       //---- B2
-<<<<<<< HEAD
       for (int k=kb.s; k<=kb.e; ++k) {
         for (int j=jb.s; j<=jb.e; ++j) {
 #pragma omp simd
           for (int i=ib.s; i<=ib.e; ++i) {
             b_out.x2f(k,j,i) = wght[1]*b_in1.x2f(k,j,i) + wght[2]*b_in2.x2f(k,j,i);
-=======
-      for (int k = ks; k <= ke; ++k) {
-        for (int j = jl; j <= ju; ++j) {
-#pragma omp simd
-          for (int i = is; i <= ie; ++i) {
-            b_out.x2f(k, j, i) =
-                wght[1] * b_in1.x2f(k, j, i) + wght[2] * b_in2.x2f(k, j, i);
->>>>>>> 45257b25
           }
         }
       }
       //---- B3
-<<<<<<< HEAD
       for (int k=kb.s; k<=kb.e+1; ++k) {
         for (int j=jb.s; j<=jb.e; ++j) {
 #pragma omp simd
           for (int i=ib.s; i<=ib.e; ++i) {
             b_out.x3f(k,j,i) = wght[1]*b_in1.x3f(k,j,i) + wght[2]*b_in2.x3f(k,j,i);
-=======
-      for (int k = ks; k <= ke + 1; ++k) {
-        for (int j = js; j <= je; ++j) {
-#pragma omp simd
-          for (int i = is; i <= ie; ++i) {
-            b_out.x3f(k, j, i) =
-                wght[1] * b_in1.x3f(k, j, i) + wght[2] * b_in2.x3f(k, j, i);
->>>>>>> 45257b25
           }
         }
       }
     } else if (wght[1] == 1.0) {
       // jb.est deep copy
       //---- B1
-<<<<<<< HEAD
       for (int k=kb.s; k<=kb.e; ++k) {
         for (int j=jb.s; j<=jb.e; ++j) {
 #pragma omp simd
           for (int i=ib.s; i<=ib.e+1; ++i) {
             b_out.x1f(k,j,i) = b_in1.x1f(k,j,i);
-=======
-      for (int k = ks; k <= ke; ++k) {
-        for (int j = js; j <= je; ++j) {
-#pragma omp simd
-          for (int i = is; i <= ie + 1; ++i) {
-            b_out.x1f(k, j, i) = b_in1.x1f(k, j, i);
->>>>>>> 45257b25
           }
         }
       }
       //---- B2
-<<<<<<< HEAD
       for (int k=kb.s; k<=kb.e; ++k) {
         for (int j=jb.s; j<=jb.e; ++j) {
 #pragma omp simd
           for (int i=ib.s; i<=ib.e; ++i) {
             b_out.x2f(k,j,i) = b_in1.x2f(k,j,i);
-=======
-      for (int k = ks; k <= ke; ++k) {
-        for (int j = jl; j <= ju; ++j) {
-#pragma omp simd
-          for (int i = is; i <= ie; ++i) {
-            b_out.x2f(k, j, i) = b_in1.x2f(k, j, i);
->>>>>>> 45257b25
           }
         }
       }
       //---- B3
-<<<<<<< HEAD
       for (int k=kb.s; k<=kb.e+1; ++k) {
         for (int j=jb.s; j<=jb.e; ++j) {
 #pragma omp simd
           for (int i=ib.s; i<=ib.e; ++i) {
             b_out.x3f(k,j,i) = b_in1.x3f(k,j,i);
-=======
-      for (int k = ks; k <= ke + 1; ++k) {
-        for (int j = js; j <= je; ++j) {
-#pragma omp simd
-          for (int i = is; i <= ie; ++i) {
-            b_out.x3f(k, j, i) = b_in1.x3f(k, j, i);
->>>>>>> 45257b25
           }
         }
       }
     } else {
       //---- B1
-<<<<<<< HEAD
       for (int k=kb.s; k<=kb.e; ++k) {
         for (int j=jb.s; j<=jb.e; ++j) {
 #pragma omp simd
           for (int i=ib.s; i<=ib.e+1; ++i) {
             b_out.x1f(k,j,i) = wght[1]*b_in1.x1f(k,j,i);
-=======
-      for (int k = ks; k <= ke; ++k) {
-        for (int j = js; j <= je; ++j) {
-#pragma omp simd
-          for (int i = is; i <= ie + 1; ++i) {
-            b_out.x1f(k, j, i) = wght[1] * b_in1.x1f(k, j, i);
->>>>>>> 45257b25
           }
         }
       }
       //---- B2
-<<<<<<< HEAD
       for (int k=kb.s; k<=kb.e; ++k) {
         for (int j=jb.s; j<=jb.e; ++j) {
 #pragma omp simd
           for (int i=ib.s; i<=ib.e; ++i) {
             b_out.x2f(k,j,i) = wght[1]*b_in1.x2f(k,j,i);
-=======
-      for (int k = ks; k <= ke; ++k) {
-        for (int j = jl; j <= ju; ++j) {
-#pragma omp simd
-          for (int i = is; i <= ie; ++i) {
-            b_out.x2f(k, j, i) = wght[1] * b_in1.x2f(k, j, i);
->>>>>>> 45257b25
           }
         }
       }
       //---- B3
-<<<<<<< HEAD
       for (int k=kb.s; k<=kb.e+1; ++k) {
         for (int j=jb.s; j<=jb.e; ++j) {
 #pragma omp simd
           for (int i=ib.s; i<=ib.e; ++i) {
             b_out.x3f(k,j,i) = wght[1]*b_in1.x3f(k,j,i);
-=======
-      for (int k = ks; k <= ke + 1; ++k) {
-        for (int j = js; j <= je; ++j) {
-#pragma omp simd
-          for (int i = is; i <= ie; ++i) {
-            b_out.x3f(k, j, i) = wght[1] * b_in1.x3f(k, j, i);
->>>>>>> 45257b25
           }
         }
       }
@@ -520,170 +309,89 @@
   } else {
     if (wght[2] != 0.0) {
       //---- B1
-<<<<<<< HEAD
       for (int k=kb.s; k<=kb.e; ++k) {
         for (int j=jb.s; j<=jb.e; ++j) {
 #pragma omp simd
           for (int i=ib.s; i<=ib.e+1; ++i) {
             b_out.x1f(k,j,i) = wght[0]*b_out.x1f(k,j,i) + wght[1]*b_in1.x1f(k,j,i)
                                + wght[2]*b_in2.x1f(k,j,i);
-=======
-      for (int k = ks; k <= ke; ++k) {
-        for (int j = js; j <= je; ++j) {
-#pragma omp simd
-          for (int i = is; i <= ie + 1; ++i) {
-            b_out.x1f(k, j, i) = wght[0] * b_out.x1f(k, j, i) +
-                                 wght[1] * b_in1.x1f(k, j, i) +
-                                 wght[2] * b_in2.x1f(k, j, i);
->>>>>>> 45257b25
           }
         }
       }
       //---- B2
-<<<<<<< HEAD
       for (int k=kb.s; k<=kb.e; ++k) {
         for (int j=jb.s; j<=jb.e; ++j) {
 #pragma omp simd
           for (int i=ib.s; i<=ib.e; ++i) {
             b_out.x2f(k,j,i) = wght[0]*b_out.x2f(k,j,i) + wght[1]*b_in1.x2f(k,j,i)
                                + wght[2]*b_in2.x2f(k,j,i);
-=======
-      for (int k = ks; k <= ke; ++k) {
-        for (int j = jl; j <= ju; ++j) {
-#pragma omp simd
-          for (int i = is; i <= ie; ++i) {
-            b_out.x2f(k, j, i) = wght[0] * b_out.x2f(k, j, i) +
-                                 wght[1] * b_in1.x2f(k, j, i) +
-                                 wght[2] * b_in2.x2f(k, j, i);
->>>>>>> 45257b25
           }
         }
       }
       //---- B3
-<<<<<<< HEAD
       for (int k=kb.s; k<=kb.e+1; ++k) {
         for (int j=jb.s; j<=jb.e; ++j) {
 #pragma omp simd
           for (int i=ib.s; i<=ib.e; ++i) {
             b_out.x3f(k,j,i) = wght[0]*b_out.x3f(k,j,i) + wght[1]*b_in1.x3f(k,j,i)
                                + wght[2]*b_in2.x3f(k,j,i);
-=======
-      for (int k = ks; k <= ke + 1; ++k) {
-        for (int j = js; j <= je; ++j) {
-#pragma omp simd
-          for (int i = is; i <= ie; ++i) {
-            b_out.x3f(k, j, i) = wght[0] * b_out.x3f(k, j, i) +
-                                 wght[1] * b_in1.x3f(k, j, i) +
-                                 wght[2] * b_in2.x3f(k, j, i);
->>>>>>> 45257b25
           }
         }
       }
     } else { // do not dereference u_in2
       if (wght[1] != 0.0) {
         //---- B1
-<<<<<<< HEAD
         for (int k=kb.s; k<=kb.e; ++k) {
           for (int j=jb.s; j<=jb.e; ++j) {
 #pragma omp simd
             for (int i=ib.s; i<=ib.e+1; ++i) {
               b_out.x1f(k,j,i) = wght[0]*b_out.x1f(k,j,i) + wght[1]*b_in1.x1f(k,j,i);
-=======
-        for (int k = ks; k <= ke; ++k) {
-          for (int j = js; j <= je; ++j) {
-#pragma omp simd
-            for (int i = is; i <= ie + 1; ++i) {
-              b_out.x1f(k, j, i) =
-                  wght[0] * b_out.x1f(k, j, i) + wght[1] * b_in1.x1f(k, j, i);
->>>>>>> 45257b25
             }
           }
         }
         //---- B2
-<<<<<<< HEAD
         for (int k=kb.s; k<=kb.e; ++k) {
           for (int j=jb.s; j<=jb.e; ++j) {
 #pragma omp simd
             for (int i=ib.s; i<=ib.e; ++i) {
               b_out.x2f(k,j,i) = wght[0]*b_out.x2f(k,j,i) + wght[1]*b_in1.x2f(k,j,i);
-=======
-        for (int k = ks; k <= ke; ++k) {
-          for (int j = jl; j <= ju; ++j) {
-#pragma omp simd
-            for (int i = is; i <= ie; ++i) {
-              b_out.x2f(k, j, i) =
-                  wght[0] * b_out.x2f(k, j, i) + wght[1] * b_in1.x2f(k, j, i);
->>>>>>> 45257b25
             }
           }
         }
         //---- B3
-<<<<<<< HEAD
         for (int k=kb.s; k<=kb.e+1; ++k) {
           for (int j=jb.s; j<=jb.e; ++j) {
 #pragma omp simd
             for (int i=ib.s; i<=ib.e; ++i) {
               b_out.x3f(k,j,i) = wght[0]*b_out.x3f(k,j,i) + wght[1]*b_in1.x3f(k,j,i);
-=======
-        for (int k = ks; k <= ke + 1; ++k) {
-          for (int j = js; j <= je; ++j) {
-#pragma omp simd
-            for (int i = is; i <= ie; ++i) {
-              b_out.x3f(k, j, i) =
-                  wght[0] * b_out.x3f(k, j, i) + wght[1] * b_in1.x3f(k, j, i);
->>>>>>> 45257b25
             }
           }
         }
       } else { // do not dereference u_in1
         //---- B1
-<<<<<<< HEAD
         for (int k=kb.s; k<=kb.e; ++k) {
           for (int j=jb.s; j<=jb.e; ++j) {
 #pragma omp simd
             for (int i=ib.s; i<=ib.e+1; ++i) {
               b_out.x1f(k,j,i) *= wght[0];
-=======
-        for (int k = ks; k <= ke; ++k) {
-          for (int j = js; j <= je; ++j) {
-#pragma omp simd
-            for (int i = is; i <= ie + 1; ++i) {
-              b_out.x1f(k, j, i) *= wght[0];
->>>>>>> 45257b25
             }
           }
         }
         //---- B2
-<<<<<<< HEAD
         for (int k=kb.s; k<=kb.e; ++k) {
           for (int j=jb.s; j<=jb.e; ++j) {
 #pragma omp simd
             for (int i=ib.s; i<=ib.e; ++i) {
               b_out.x2f(k,j,i) *= wght[0];
-=======
-        for (int k = ks; k <= ke; ++k) {
-          for (int j = jl; j <= ju; ++j) {
-#pragma omp simd
-            for (int i = is; i <= ie; ++i) {
-              b_out.x2f(k, j, i) *= wght[0];
->>>>>>> 45257b25
             }
           }
         }
         //---- B3
-<<<<<<< HEAD
         for (int k=kb.s; k<=kb.e+1; ++k) {
           for (int j=jb.s; j<=jb.e; ++j) {
 #pragma omp simd
             for (int i=ib.s; i<=ib.e; ++i) {
               b_out.x3f(k,j,i) *= wght[0];
-=======
-        for (int k = ks; k <= ke + 1; ++k) {
-          for (int j = js; j <= je; ++j) {
-#pragma omp simd
-            for (int i = is; i <= ie; ++i) {
-              b_out.x3f(k, j, i) *= wght[0];
->>>>>>> 45257b25
             }
           }
         }
