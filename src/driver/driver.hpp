//========================================================================================
// (C) (or copyright) 2020. Triad National Security, LLC. All rights reserved.
//
// This program was produced under U.S. Government contract 89233218CNA000001 for Los
// Alamos National Laboratory (LANL), which is operated by Triad National Security, LLC
// for the U.S. Department of Energy/National Nuclear Security Administration. All rights
// in the program are reserved by Triad National Security, LLC, and the U.S. Department
// of Energy/National Nuclear Security Administration. The Government is granted for
// itself and others acting on its behalf a nonexclusive, paid-up, irrevocable worldwide
// license in this material to reproduce, prepare derivative works, distribute copies to
// the public, perform publicly and display publicly, and to permit others to do so.
//========================================================================================

#ifndef DRIVER_DRIVER_HPP_
#define DRIVER_DRIVER_HPP_

#include <limits>
#include <map>
#include <memory>
#include <string>
#include <utility>
#include <vector>

#include "application_input.hpp"
#include "basic_types.hpp"
#include "globals.hpp"
#include "mesh/mesh.hpp"
#include "outputs/outputs.hpp"
#include "parameter_input.hpp"
#include "tasks/task_list.hpp"

namespace parthenon {

class Outputs;

enum class DriverStatus { complete, timeout, failed };

class Driver {
 public:
  Driver(ParameterInput *pin, ApplicationInput *app_in, Mesh *pm)
      : pinput(pin), app_input(app_in), pmesh(pm), mbcnt_prev() {}
  virtual DriverStatus Execute() = 0;
  void InitializeOutputs() { pouts = std::make_unique<Outputs>(pmesh, pinput); }

  ParameterInput *pinput;
  ApplicationInput *app_input;
  Mesh *pmesh;
  std::unique_ptr<Outputs> pouts;

 protected:
  Kokkos::Timer timer_cycle, timer_main;
  std::uint64_t mbcnt_prev;
  virtual void PreExecute();
  virtual void PostExecute();

 private:
};

class EvolutionDriver : public Driver {
 public:
  EvolutionDriver(ParameterInput *pin, ApplicationInput *app_in, Mesh *pm)
      : Driver(pin, app_in, pm) {
    Real start_time = pinput->GetOrAddPrecise("parthenon/time", "start_time", 0.0);
    Real tstop = pinput->GetOrAddPrecise("parthenon/time", "tlim",
                                         std::numeric_limits<Real>::infinity());
    Real dt =
        pinput->GetOrAddPrecise("parthenon/time", "dt", std::numeric_limits<Real>::max());
    int ncycle = pinput->GetOrAddInteger("parthenon/time", "ncycle", 0);
    int nmax = pinput->GetOrAddInteger("parthenon/time", "nlim", -1);
    int nout = pinput->GetOrAddInteger("parthenon/time", "ncycle_out", 1);
    tm = SimTime(start_time, tstop, nmax, ncycle, nout, dt);
    pouts = std::make_unique<Outputs>(pmesh, pinput, &tm);
  }
  DriverStatus Execute() override;
  void SetGlobalTimeStep();
  void OutputCycleDiagnostics();

  virtual TaskListStatus Step() = 0;
  SimTime tm;

 protected:
  virtual void PostExecute(DriverStatus status);

 private:
  void InitializeBlockTimeSteps();
};

namespace DriverUtils {

template <typename T, class... Args>
TaskListStatus ConstructAndExecuteBlockTasks(T *driver, Args... args) {
  int nmb = driver->pmesh->GetNumMeshBlocksThisRank(Globals::my_rank);
  TaskCollection tc;
  TaskRegion &tr = tc.AddRegion(nmb);

  int i = 0;
  for (auto &pmb : driver->pmesh->block_list) {
    tr[i++] = driver->MakeTaskList(pmb.get(), std::forward<Args>(args)...);
  }
  TaskListStatus status = tc.Execute();
  return status;
}

template <typename T, class... Args>
TaskListStatus ConstructAndExecuteTaskLists(T *driver, Args... args) {
<<<<<<< HEAD
  int nmb = driver->pmesh->GetNumMeshBlocksThisRank(Globals::my_rank);
  std::vector<MeshBlock *> blocks(nmb);

  int i = 0;
  for (auto &mb : driver->pmesh->block_list) {
    blocks[i++] = &mb;
  }

  TaskCollection tc = driver->MakeTaskCollection(blocks, std::forward<Args>(args)...);
=======
  TaskCollection tc =
      driver->MakeTasks(driver->pmesh->block_list, std::forward<Args>(args)...);
>>>>>>> 7829f96b
  TaskListStatus status = tc.Execute();
  return status;
}

} // namespace DriverUtils

} // namespace parthenon

#endif // DRIVER_DRIVER_HPP_<|MERGE_RESOLUTION|>--- conflicted
+++ resolved
@@ -103,20 +103,8 @@
 
 template <typename T, class... Args>
 TaskListStatus ConstructAndExecuteTaskLists(T *driver, Args... args) {
-<<<<<<< HEAD
-  int nmb = driver->pmesh->GetNumMeshBlocksThisRank(Globals::my_rank);
-  std::vector<MeshBlock *> blocks(nmb);
-
-  int i = 0;
-  for (auto &mb : driver->pmesh->block_list) {
-    blocks[i++] = &mb;
-  }
-
-  TaskCollection tc = driver->MakeTaskCollection(blocks, std::forward<Args>(args)...);
-=======
   TaskCollection tc =
       driver->MakeTasks(driver->pmesh->block_list, std::forward<Args>(args)...);
->>>>>>> 7829f96b
   TaskListStatus status = tc.Execute();
   return status;
 }
